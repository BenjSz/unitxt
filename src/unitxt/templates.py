--- conflicted
+++ resolved
@@ -128,9 +128,6 @@
             ) from e
 
 
-<<<<<<< HEAD
-class  InputOutputTemplate(Template):
-=======
 class ApplyTemplate(InstanceOperator):
     demos_field: Optional[str] = None
 
@@ -175,7 +172,6 @@
 
 
 class InputOutputTemplate(Template):
->>>>>>> 4829f9f0
     """Generate field 'source' from fields designated as input, and fields 'target' and 'references' from fields designated as output, of the processed instance.
 
     Args specify the formatting strings with which to glue together the input and output designated fields of the processed instance into one string ('source' and 'target'), and into a list of strings ('references').
@@ -426,14 +422,9 @@
             try:
                 return outputs[self.choices_field].index(target)
             except ValueError as e:
-<<<<<<< HEAD
-                raise ValueError(
-                    f"MultipleChoiceTemplate could not locate textual target '{target}' in choices list: {outputs[self.choices_field]}"
-=======
                 raise UnitxtError(
                     f"MultipleChoiceTemplate could not locate textual target '{target}' in choices list: {reference_fields[self.choices_field]}",
                     Documentation.ADDING_TEMPLATE,
->>>>>>> 4829f9f0
                 ) from e
         return target
 
@@ -444,14 +435,9 @@
             try:
                 target = outputs[self.choices_field].index(target)
             except ValueError as e:
-<<<<<<< HEAD
-                raise ValueError(
-                    f"MultipleChoiceTemplate could not locate textual target '{target}' in choices list: {outputs[self.choices_field]}"
-=======
                 raise UnitxtError(
                     f"MultipleChoiceTemplate could not locate textual target '{target}' in choices list: {reference_fields[self.choices_field]}",
                     Documentation.ADDING_TEMPLATE,
->>>>>>> 4829f9f0
                 ) from e
 
         choices = self.inputs_to_choices(outputs, self.target_choice_format)
@@ -527,13 +513,8 @@
         try:
             gold_class_names = outputs[self.label_field]
         except KeyError as e:
-<<<<<<< HEAD
-            raise RuntimeError(
-                f"Available outputs are {list(outputs.keys())}, missing required label field: '{self.label_field}'."
-=======
             raise UnitxtError(
                 f"Available reference_fields are {list(reference_fields.keys())}, missing required label field: '{self.label_field}'."
->>>>>>> 4829f9f0
             ) from e
         if not isinstance(gold_class_names, list):
             raise UnitxtError(
@@ -542,13 +523,8 @@
         try:
             queried_class_name = outputs[self.class_field]
         except KeyError as e:
-<<<<<<< HEAD
-            raise RuntimeError(
-                f"Available outputs are {list(outputs.keys())}, missing required class field: '{self.class_field}'."
-=======
             raise UnitxtError(
                 f"Available reference_fields are {list(reference_fields.keys())}, missing required class field: '{self.class_field}'."
->>>>>>> 4829f9f0
             ) from e
         if not queried_class_name or not isinstance(queried_class_name, str):
             raise UnitxtError(
