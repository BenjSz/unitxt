--- conflicted
+++ resolved
@@ -1,9 +1,9 @@
 from typing import Any, Dict, List, Literal, Optional
 
 from .api import evaluate, produce
-from .artifact import Artifact, settings
+from .artifact import Artifact
 from .inference import InferenceEngine, OpenAiInferenceEngine
-from .metrics import BulkInstanceMetric
+from .metrics import BulkInstanceMetric, settings
 from .operator import SequentialOperator
 
 # TODO: Support using both positions
@@ -165,7 +165,6 @@
         dataset = produce(instances, recipe)
         verdicts = self.inference_model.infer(dataset)
         meta_scores = evaluate(predictions=verdicts, data=dataset)
-<<<<<<< HEAD
 
         res_list = []
         for instance, verdict in zip(meta_scores, verdicts):
@@ -189,13 +188,4 @@
                 }
             res_list.append(res)
 
-        return res_list
-=======
-        return [
-            {
-                self.main_score: instance["processed_prediction"],
-                "judge_raw_output": verdict,
-            }
-            for instance, verdict in zip(meta_scores, verdicts)
-        ]
->>>>>>> 029afd1e
+        return res_list