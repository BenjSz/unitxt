--- conflicted
+++ resolved
@@ -4732,7 +4732,6 @@
         return {self.main_score: prediction}
 
 
-<<<<<<< HEAD
 class F1Strings(InstanceMetric):
     main_score = "f1_strings"
     reduction_map = {"mean": ["f1_strings"]}
@@ -4766,7 +4765,8 @@
                 f1 = 2 * (precision * recall) / (precision + recall)
 
         return {self.main_score: [f1], "score_name": self.main_score}
-=======
+
+      
 class RandomForestMetricsEnsemble(MetricsEnsemble):
     """This class extends the `MetricsEnsemble` base class and leverages a pre-trained scikit-learn Random Forest classification model to combine and aggregate scores from multiple judges.
 
@@ -4882,5 +4882,4 @@
                 ]
             )
         score = ensemble_model.predict([prediction_lst])
-        return score.tolist()[0]
->>>>>>> bf142c81
+        return score.tolist()[0]