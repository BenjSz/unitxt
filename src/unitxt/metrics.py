import re
import string
import uuid
import warnings
from abc import ABC, abstractmethod
from collections import Counter
from copy import deepcopy
from dataclasses import field
from statistics import mean
from typing import Any, Dict, Generator, List, Optional, Tuple

import evaluate
import numpy
import numpy as np
from scipy.stats import bootstrap
from scipy.stats._warnings_errors import DegenerateDataWarning

from .artifact import Artifact
from .dataclass import AbstractField, InternalField, OptionalField, RequiredField
from .logging_utils import get_logger
from .metric_utils import InstanceInput, MetricRequest, MetricResponse
from .operator import (
    MultiStreamOperator,
    SingleStreamOperator,
    StreamingOperator,
    StreamInstanceOperator,
)
from .operators import CopyFields
from .random_utils import get_seed
from .settings_utils import get_settings
from .stream import MultiStream, Stream
from .type_utils import isoftype, to_float_or_default

logger = get_logger()
settings = get_settings()

warnings.filterwarnings("ignore", category=DegenerateDataWarning)


def nan_mean(x):
    with warnings.catch_warnings():
        # final mean should be mean of scores, ignoring NaN, hence nanmean
        # but if the group function values is NaN for ALL values, nanmean throws a
        # RuntimeWarning that it is calculating the mean of an empty slice (with no non-Nans)
        # this is the desired behavior, but we want to avoid the warning here
        warnings.simplefilter("ignore", category=RuntimeWarning)
        return np.nanmean(x)


class UpdateStream(StreamInstanceOperator):
    update: dict

    def process(
        self, instance: Dict[str, Any], stream_name: Optional[str] = None
    ) -> Dict[str, Any]:
        instance.update(self.update)
        return instance


<<<<<<< HEAD
class ConfidenceIntervalMixin(Artifact):
    n_resamples: int = OptionalField(default=None)
    confidence_level: float = OptionalField(default=0.95)
    ci_scores: List[str] = OptionalField(default=None)
    ci_disabled: bool = OptionalField(default=False)

    


class Metric(ConfidenceIntervalMixin):
    main_score: str = RequiredField()

    def prepare(self):
        super().prepare()
        if self.ci_scores is None:
            self.ci_scores = [self.main_score]
=======
class Metric(Artifact):
    @property
    @abstractmethod
    def main_score(self):
        pass
>>>>>>> 9363a9c4

    def consume_stream(self, stream: Stream):
        references = []
        predictions = []
        additional_inputs = []
        instances = []
        for instance in stream:
            references.append(instance["references"])
            predictions.append(instance["prediction"])
            additional_inputs.append(
                instance["task_data"] if "task_data" in instance else {}
            )
            instances.append(instance)
        return predictions, references, additional_inputs, instances

    @staticmethod
    def update_instance_scores(instances, instances_scores: List[Dict[str, Any]]):
        for instance, new_scores in zip(instances, instances_scores):
            if "score" not in instance:
                instance["score"] = {}
            scores = instance["score"]
            if "instance" not in scores:
                scores["instance"] = {}
            scores["instance"].update(new_scores)

    @staticmethod
    def set_global_score(instances, global_score: Dict[str, Any]):
        for instance in instances:
            if "score" not in instance:
                instance["score"] = {}
            scores = instance["score"]
            if "global" not in scores:
                scores["global"] = {}
            scores["global"] = global_score


<<<<<<< HEAD
class ReducingMixin(Artifact):
    reduction_map: Dict[str, List[str]] = OptionalField(default=None)
    implemented_reductions: List[str] = AbstractField()

=======
>>>>>>> 9363a9c4

class MetricWithConfidenceInterval(Metric):
    # The number of resamples used to estimate the confidence intervals of this metric.
    # Use None to disable confidence interval computation.

    @staticmethod
    def new_random_generator():
        # The np.random.default_rng expects a 32-bit int, while hash(..) can return a 64-bit integer.
        # So use '& MAX_32BIT' to get a 32-bit seed.
        _max_32bit = 2**32 - 1
        return np.random.default_rng(hash(get_seed()) & _max_32bit)

<<<<<<< HEAD
=======
    def disable_confidence_interval_calculation(self):
        self.n_resamples = None

>>>>>>> 9363a9c4
    def _can_compute_confidence_intervals(self, num_predictions):
        if self.ci_disabled:
            return False

        assert (
            self.n_resamples is not None
        ), "Confidence interval requires n_rsamples (got None), otherwise you can disable ci with ci_disabled=True."
        assert (
            self.n_resamples > 1
        ), "Confidence interval requires more n_rsamples > 1, otherwise you can disable ci with ci_disabled=True."

        return num_predictions > 1

    @staticmethod
    def average_item_scores(instances: List[dict], score_name: str):
        """Calculate mean of a set of instance scores (given by score_name), omitting NaN values.

        Args:
            instances: list of dicts of each instance's instance scores.
            score_name: score field names to compute the mean for.
        """
        return nan_mean(
            [instance["score"]["instance"][score_name] for instance in instances]
        )

    @staticmethod
    def _all_instance_scores_equal(instances, score_name):
        instance_scores = [
            instance["score"]["instance"][score_name] for instance in instances
        ]
        non_nan_instance_scores = [
            score for score in instance_scores if score is not np.nan
        ]
        num_unique_scores = len(set(non_nan_instance_scores))
        return num_unique_scores == 1

    def score_based_confidence_interval(
        self,
        instances: List[dict],
        score_names: List[str],
        aggregation_func=None,
        ci_score_prefix="",
    ):
        """Compute confidence intervals based on existing scores, already computed on the input instances.

        Unlike GlobalMetric, this is simply a function of the instance scores (possibly taking into account task_data field),
         so they don't need to be recomputed after every bootstrap draw.

        Args:
            instances: The instances for which the confidence intervals are computed; should already have the relevant instance scores calculated.
            score_names: List of instance score field names to compute a confidence interval for.
            aggregation_func: A function with arguments instances, field_name; is applied on list of instances (which may include task_data
                field, as well as the prediction and references), and the field_name; default is simply to take the mean field_name from
                instances after resampling, if argument is None.
            ci_score_prefix: An optional string prefix to the score_name in the CI.  Useful in cases where the
                aggregation_func is something other than the mean

        Returns:
            Dict of confidence interval values
        """
        result = {}

        if not self._can_compute_confidence_intervals(num_predictions=len(instances)):
            return result

        ci_score_prefix = str(ci_score_prefix)
        if aggregation_func is None:
            # if aggregation_func is None, we simply take the mean of the resampled instance scores
            # otherwise, the aggregation_func needs to be applied AFTER resampling the instances;
            #   that is, re-form the groups, calculate the function, and take the mean of the group scores
            aggregation_func = self.average_item_scores
        for score_name in score_names:
            # If all computed instance level scores are the same, there is no point in computing
            # confidence intervals. So skip to the next score.
            if self._all_instance_scores_equal(instances, score_name):
                continue

            # need to redefine the statistic function within the loop because score_name is a loop variable
            def statistic(arr, axis, score_name=score_name):
                # arr is a 2d array where each row is a resampling, so we
                # iterate over the rows and compute the metric on each resampling
                scores = numpy.apply_along_axis(
                    lambda resampled_instances: aggregation_func(
                        resampled_instances, score_name
                    ),
                    axis=axis,
                    arr=arr,
                )
                return self.resample_from_non_nan(scores)

            # apply bootstrap only on the relevant field
            ci = bootstrap(
                (instances,),
                statistic=statistic,
                n_resamples=self.n_resamples,
                confidence_level=self.confidence_level,
                random_state=self.new_random_generator(),
            ).confidence_interval
            full_score_name = ci_score_prefix + score_name
            result[f"{full_score_name}_ci_low"] = ci.low
            result[f"{full_score_name}_ci_high"] = ci.high
            if score_name == self.main_score:
                result["score_ci_low"] = ci.low
                result["score_ci_high"] = ci.high
        return result

    def resample_from_non_nan(self, values):
        """Given an array values, will replace any NaN values with elements resampled with replacement from the non-NaN ones.

        here we deal with samples on which the metric could not be computed. These are
        edge cases - for example, when the sample contains only empty strings.
        CI is about the distribution around the statistic (e.g. mean), it doesn't deal with
        cases in which the metric is not computable. Therefore, we ignore these edge cases
        as part of the computation of CI.

        In theory there would be several ways to deal with this:
        1. skip the errors and return a shorter array => this fails because Scipy requires
        this callback (i.e. the statistic() callback) to return an array of the same size
        as the number of resamples
        2. Put np.nan for the errors => this fails because in such case the ci itself
        becomes np.nan. So one edge case can fail the whole CI computation.
        3. Replace the errors with a sampling from the successful cases => this is what is implemented.

        This resampling makes it so that, if possible, the bca confidence interval returned by bootstrap will not be NaN, since
        bootstrap does not ignore NaNs.  However, if there are 0 or 1 non-NaN values, or all non-NaN values are equal,
        the resulting distribution will be degenerate (only one unique value) so the CI will still be NaN since there is
        no variability.  In this case, the CI is essentially an interval of length 0 equaling the mean itself.
        """
        if values.size > 1:
            error_indices = numpy.isnan(values)
            n_errors = sum(error_indices)
            if 0 < n_errors < values.size:
                # replace NaN aggregate scores with random draws from non-NaN scores, so that confidence interval isn't NaN itself
                values[error_indices] = self.new_random_generator().choice(
                    values[~error_indices], n_errors, replace=True
                )
        return values

    def compute_global_confidence_intervals(
        self, references, predictions, task_data, score_name
    ):
        """Computed confidence intervals for a set of references and predictions."""
        random_gen = self.new_random_generator()

        def statistic(arr, axis):
            # arr is a 2d array where each row is a resampling, so we
            # iterate over the rows and compute the metric on each resampling
            def metric(sample_refs, sample_preds, sample_task_data):
                try:
                    return self._compute(
                        references=sample_refs,
                        predictions=sample_preds,
                        task_data=sample_task_data,
                    )["score"]
                except Exception as e:
                    # this happens in edge cases, for example, when the sampling creates a
                    # sample where all strings are empty and this fails bleu.
                    logger.info(f"Warning in {self.__class__.__name__}", e)
                    return np.nan

            # resample the instance scores, and then return the global score each time
            scores = numpy.apply_along_axis(
                lambda x: metric(
                    sample_refs=[references[i] for i in x],
                    sample_preds=[predictions[i] for i in x],
                    sample_task_data=[task_data[i] for i in x],
                ),
                axis=axis,
                arr=arr,
            )

            # in some resamplings of instances, the global score may be NaN since it cannot be computed;
            # in these cases, the bca confidence interval will be NaN because it does not ignore these values,
            # so we replace any NaN values with those resampled from the non-NaN ones.
            return self.resample_from_non_nan(scores)

        result = {}
        num_predictions = len(predictions)
        if self._can_compute_confidence_intervals(num_predictions=num_predictions):
            identifiers = list(range(num_predictions))

            with warnings.catch_warnings():
                # Avoid RuntimeWarning in bootstrap computation. This happens on small datasets where
                # the value of the computed global metric is the same on all resamplings.
                warnings.simplefilter("ignore", category=RuntimeWarning)
                ci = bootstrap(
                    (identifiers,),
                    statistic=statistic,
                    n_resamples=self.n_resamples,
                    confidence_level=self.confidence_level,
                    random_state=random_gen,
                ).confidence_interval
            result["score_ci_low"] = ci.low
            result["score_ci_high"] = ci.high
            result[f"{score_name}_ci_low"] = ci.low
            result[f"{score_name}_ci_high"] = ci.high
        return result


class GlobalMetric(SingleStreamOperator, MetricWithConfidenceInterval):
    """A class for computing metrics that require joint calculations over all instances and are not just aggregation of scores of individuals instances.

    For example, macro_F1 requires
    calculation requires calculation of recall and precision per class, so all instances of the class
    need to be considered.  Accuracy, on the other hand, is just an average of the accuracy of all the instances.
    """

    process_single_instances: bool = True

    def prepare(self):
        super().prepare()
        if self.n_resamples is None:
            self.n_resamples = settings.num_resamples_for_global_metrics

    def process(self, stream: Stream, stream_name: Optional[str] = None) -> Generator:
        references = []
        predictions = []
        task_data = []
        global_score = {}

        instances = []

        for instance in stream:
            if "score" not in instance:
                instance["score"] = {"global": global_score, "instance": {}}
            else:
                global_score = instance["score"]["global"]

            instance_references, instance_prediction = (
                instance["references"],
                instance["prediction"],
            )
            references.append(instance_references)
            predictions.append(instance_prediction)
            instances.append(instance)

            instance_task_data = (
                instance["task_data"] if "task_data" in instance else {}
            )
            task_data.append(instance_task_data)
            instance_score = None
            # for backward compatibility
            no_score_value = np.nan
            if self.process_single_instances:
                try:
                    instance_score = self._compute(
                        [instance_references],
                        [instance_prediction],
                        [instance_task_data],
                    )
                except:
                    no_score_value = None
            if not instance_score:
                instance_score = {
                    "score": no_score_value,
                    "score_name": self.main_score,
                }

                if isinstance(self.main_score, str):
                    instance_score[self.main_score] = no_score_value

            instance["score"]["instance"].update(instance_score)

        result = self._compute(references, predictions, task_data)

        global_score.update(result)

        score_name = global_score["score_name"]
        confidence_interval = self.compute_global_confidence_intervals(
            references, predictions, task_data, score_name
        )
        global_score.update(confidence_interval)

        for instance in instances:
            instance["score"]["global"] = global_score
            yield instance

    def _compute(
        self,
        references: List[List[str]],
        predictions: List[str],
        task_data: List[Any],
    ) -> dict:
        result = self.compute(references, predictions, task_data)
        result["score"] = result[self.main_score]
        result["score_name"] = self.main_score
        return result

    @abstractmethod
    def compute(
        self,
        references: List[List[Any]],
        predictions: List[Any],
        task_data: List[Any],
    ) -> dict:
        """Computes a scores dictionary on a list of references, predictions and input.

        This function is called once per instance, and then another time
        over all data instances.

        Returns:
            a dictionary of scores that is set as:
              the instance scores when called on a single data instance
              the global score when called on the all data instances
        """
        pass


class BulkInstanceMetric(
    SingleStreamOperator, MetricWithConfidenceInterval, ReducingMixin
):
    implemented_reductions: List[str] = OptionalField(default_factory=lambda: ["mean"])

    def prepare(self):
        super().prepare()
        if self.n_resamples is None:
            self.n_resamples = settings.num_resamples_for_instance_metrics
        if self.reduction_map is None:
            self.reduction_map = {self.implemented_reductions[0]: [self.main_score]}

    def process(self, stream: Stream, stream_name: Optional[str] = None) -> Generator:
        global_score = {}
        instances = []

        # consume the stream
        references, predictions = map(
            list,
            zip(
                *[
                    (instance["references"], instance["prediction"])
                    for instance in stream
                ]
            ),
        )

        task_data = [
            instance["task_data"] if "task_data" in instance else {}
            for instance in stream
        ]

        # compute the metric over all refs and preds
        instance_scores = self.compute(
            references=references,
            predictions=predictions,
            task_data=task_data,
        )

        # add the score and score_name fields
        for instance_score in instance_scores:
            instance_score["score"] = instance_score[self.main_score]
            instance_score["score_name"] = self.main_score

        for instance, score in zip(stream, instance_scores):
            if "score" not in instance:
                instance["score"] = {"global": global_score, "instance": {}}
            else:
                global_score = instance["score"]["global"]

            instance["score"]["instance"].update(score)

            instances.append(instance)

        for reduction, fields in self.reduction_map.items():
            assert (
                reduction in self.implemented_reductions
            ), f"Reduction {reduction} is not implemented, use one of {self.implemented_reductions}"

            if reduction == "mean":
                for field_name in fields:
                    global_score[field_name] = mean(
                        [
                            instance["score"]["instance"][field_name]
                            for instance in instances
                        ]
                    )
                    if field_name == self.main_score:
                        global_score["score"] = global_score[field_name]
                        global_score["score_name"] = self.main_score

                ci_fields = (
                    list(set(self.ci_scores))
                    if self.ci_scores is not None
                    else [self.main_score]
                )
                confidence_interval = self.score_based_confidence_interval(
                    instances=instances, score_names=ci_fields
                )
                global_score.update(confidence_interval)

        for instance in instances:
            yield instance

    @abstractmethod
    def compute(
        self,
        references: List[List[Any]],
        predictions: List[Any],
        task_data: List[Dict],
    ) -> List[Dict[str, Any]]:
        pass


class InstanceMetric(SingleStreamOperator, MetricWithConfidenceInterval, ReducingMixin):
    """Class for metrics for which a global score can be calculated by aggregating the instance scores (possibly with additional instance inputs).

    InstanceMetric currently allows two reductions:
    1. 'mean', which calculates the mean of instance scores,
    2. 'group_mean', which first applies an aggregation function specified in the reduction_map
        to instance scores grouped by the field grouping_field (which must not be None), and returns the mean
        of the group scores; if grouping_field is None, grouping is disabled.
        See _validate_group_mean_reduction for formatting instructions.
    """

    implemented_reductions: List[str] = OptionalField(
        default_factory=lambda: ["mean", "group_mean"]
    )

    # some group_mean aggregation functions (3rd element of "agg_func" list in the reduction)
    # only require a list of instance scores (e.g., mean, median, etc.).  Others aggregation functions
    # require an additional column (e.g., a subgroup identifier) by which the instance scores will be grouped
    # if subgroup_column is not None, a column by the specified name will be required in task_data
    subgroup_column: str = OptionalField(default=None)

    def prepare(self):
        super().prepare()
        if self.n_resamples is None:
            self.n_resamples = settings.num_resamples_for_instance_metrics
        if self.reduction_map is None:
            self.reduction_map = {self.implemented_reductions[0]: [self.main_score]}

    def _validate_group_mean_reduction(self, instances: List[dict]):
        """Ensure that group_mean reduction_map is properly formatted.

        Example: Apply the variance (np.var) to group Accuracy instance scores.  This class would be specified as follows:

        class GroupVarianceAccuracy(Accuracy):
            reduction_map = {'group_mean': {'agg_func': ['variance', np.var, True]}}

        reduction_map must be a dict with values containing
        - an 'agg_func' field with value being a 3-element list where
            - 1st element is a string name of the aggregation function (used in naming the CI report)
            - 2nd element is the callable aggregation function
            - 3rd element is a Boolean indicator of whether, during bootstrap CI calculation, the groups are to be sampled as single units.
                If True, the group scores are calculated and then resampled.  This treats the group units as the unit of
                interest for which the CI is being compared.
                If False, the instances are resampled individually, and the groups determined
                (meaning the groups may be of slightly different size or composition from the original
                depending on the resampling of the instances).
        - Optional: 'score_fields' key with list value containing the string names of fields to apply the aggregation to
            - If not present, the parent class main_score is used.

        The aggregation function (2nd element of agg_func) can be one of two types:
        1. simple: calculate a summary statistic from a single group of values (e.g. mean, median, etc.).
            This is best suited for cases where the instances are independent of each other, other than belonging to the same group
        2. comparison: requires subgroup_column to be specified.  This function conducts
            a comparison between scores for differing values of subgroup_column (e.g., 'original' vs 'paraphrase').
            An example is where the original instance is a question, and the others are various paraphrases
            or perturbations of this question.  Here, the function would return, say, a comparison of the instance accuracies
            rather than, say, the average instance accuracy.
            In these cases, we recommend setting the 3rd parameter to be True so that the groups are resampled together.

        Example:
            class GroupVsBaselineDiffAccuracy(Accuracy):
                subgroup_column = 'variant_type'
                reduction_map = {'group_mean': {'agg_func': ['accuracy_diff', accuracy_diff, True],}}

            # where the function is defined as
            def accuracy_diff(subgroup_scores_dict, expected_subgroup_types=['original', 'paraphrase']):
                validate_subgroup_types(subgroup_scores_dict, expected_subgroup_types)
                from statistics import mean
                return mean(subgroup_scores_dict['paraphrase']) - mean(subgroup_scores_dict['original'])
            The input dataset should look like:

            'group_id'  'question'                                   'variant_type'
            1           'How do you fix a car engine?'               'original'
            1           'What is the best way to fix an engine?'     'paraphrase'
            1           'How do you repair a car engine?'            'paraphrase'
            1           'How do I repair my engine?'                 'paraphrase'
            2           'Why are ants eating my food?'               'original'
        """
        # instances need to all have task_data field with field group_id
        assert all(
            "task_data" in instance for instance in instances
        ), "each instance must have an task_data field"
        assert all(
            isinstance(instance["task_data"], dict) for instance in instances
        ), "each instance must have an task_data field that is a dict"
        assert all(
            "group_id" in instance["task_data"] for instance in instances
        ), "each instance task_data dict must have a key group_id"

        # validate the reduction_map
        assert (
            "group_mean" in self.reduction_map
        ), "reduction_map must have a 'group_mean' key"
        fields = self.reduction_map["group_mean"]
        # for group_mean, expects a dict
        assert isinstance(fields, dict)
        assert (
            "agg_func" in fields
        ), "fields should have a key 'agg_func' whose value is a 3-element list of a function name, function definition, and a boolean indicator"
        assert isinstance(
            fields["agg_func"], list
        ), "fields['agg_func'] should be a list"
        assert (
            len(fields["agg_func"]) == 3
        ), "fields['agg_func'] should be a 3-element list"
        assert isinstance(
            fields["agg_func"][0], str
        ), "first item in fields['agg_func'] should be a string name of a function"
        assert callable(
            fields["agg_func"][1]
        ), "second item in fields['agg_func'] should be a callable function"
        assert isinstance(
            fields["agg_func"][2], bool
        ), "third item in fields['agg_func'] should be a boolean value"
        if "score_fields" in fields:
            assert isinstance(fields["score_fields"], list)

        # for aggregation functions that use the subgroup_column (expect a dict of lists), check that
        # this field exists
        if self.subgroup_column is not None:
            assert all(
                self.subgroup_column in instance["task_data"] for instance in instances
            ), f"each instance task_data dict must have a key {self.subgroup_column}"

    def process(self, stream: Stream, stream_name: Optional[str] = None) -> Generator:
        instances, global_score = self.compute_instance_scores(stream)

        for reduction_type, reduction_params in self.reduction_map.items():
            assert (
                reduction_type in self.implemented_reductions
            ), f"Reduction {reduction_type} is not implemented, use one of {self.implemented_reductions}"

            field_name_full_prefix = ""
            # used for passing to the bootstrapping, depends on whether the groups are fixed or not
            aggregation_function = self.average_item_scores
            if reduction_type == "mean":
                reduction_fields = list(set(reduction_params))
                # no group reduction, so resample instances individually
                scores_to_resample = instances
            elif reduction_type == "group_mean":
                self._validate_group_mean_reduction(instances=instances)
                reduction_fields = (
                    [self.main_score]
                    if "score_fields" not in reduction_params
                    else list(set(reduction_params["score_fields"]))
                )
                aggregation_function_name = str(reduction_params["agg_func"][0])
                field_name_full_prefix = "group_" + aggregation_function_name + "_"
                do_resample_as_group = reduction_params["agg_func"][2]
                if do_resample_as_group:
                    # append fixed_ to name because resamples the groups as fixed units
                    field_name_full_prefix = "fixed_" + field_name_full_prefix
                (
                    scores_to_resample,
                    aggregation_function,
                ) = self._set_up_group_mean_aggregation(
                    instances, reduction_params, reduction_fields
                )
            else:
                raise ValueError(
                    f"Reduction {reduction_type} is not supported, please specify a valid reduction method in reduction_map {self.reduction_map}."
                )

            # calculate global scores for each reduction field
            for field_name in reduction_fields:
                field_name_full = field_name_full_prefix + field_name
                # if group resampling (3rd element of agg_func parameter) is True, then
                #   1. scores_to_resample are the group scores, and
                #   2. aggregation_function is to take the raw mean
                # if no group resampling (3rd element of agg_func parameter) is False, then
                #   1. scores_to_resample are the original instance scores, and
                #   2. aggregation_function is to apply the group aggregation from the instance scores
                # either way, the application of aggregation_function to scores_to_resample yields the global score
                global_score[field_name_full] = aggregation_function(
                    scores_to_resample, field_name
                )
                if field_name == self.main_score:
                    global_score["score"] = global_score[field_name_full]
                    global_score["score_name"] = field_name_full

            # need to specify which fields should have CIs calculated for them through ci_scores
            # (will not automatically calculate CIs for fields in reduction map)
            if self.ci_scores is not None:
                confidence_interval = self.score_based_confidence_interval(
                    instances=scores_to_resample,
                    score_names=list(set(self.ci_scores)),
                    ci_score_prefix=field_name_full_prefix,
                    aggregation_func=aggregation_function,
                )
                global_score.update(confidence_interval)

        yield from instances

    def compute_instance_scores(
        self, stream: Stream, stream_name: Optional[str] = None
    ):
        global_score = {}
        instances = []

        for instance in stream:
            refs, pred = instance["references"], instance["prediction"]
            task_data = instance["task_data"] if "task_data" in instance else {}

            instance_score = self.compute(
                references=refs, prediction=pred, task_data=task_data
            )
            instance_score["score"] = instance_score[self.main_score]
            instance_score["score_name"] = self.main_score
            if "score" not in instance:
                instance["score"] = {"global": global_score, "instance": {}}
            else:
                global_score = instance["score"]["global"]

            instance["score"]["instance"].update(instance_score)

            instances.append(instance)

        return instances, global_score

    def get_group_scores(
        self, instances: List[dict], score_names: List[str], group_aggregation_func
    ):
        """Group scores by the group_id and subgroup_type fields of each instance, and compute group_aggregation_func by group.

        Args:
            instances: List of observation instances with instance-level scores (fields) computed.
            score_names: List of instance score names in each instance to apply the aggregation function.
            group_aggregation_func: Callable aggregation function accepting a list of numeric scores;
                or, if self.subgroup_column is not None, a dict of subgroup types scores by subgroup_column value.
                callable function returns a single score for the group

        Returns:
            List of dicts, each corresponding to a group of instances (defined by 'group_id'),
                with an aggregate group score for each score_name
        """
        from collections import defaultdict

        # three-level defaultdict:
        # first is the grouping, second is the field name, the third is the subgroup_type (by default 'default')
        group_to_instance_scores = defaultdict(
            lambda: defaultdict(lambda: defaultdict(list))
        )

        # check if function has fields for subgroup_column
        uses_subgroups = self.subgroup_column is not None
        default_subgroup_name = "default"
        # loop through the instances and group the scores
        for instance in instances:
            task_data = instance["task_data"]
            group_key = task_data["group_id"]
            # for functions that do comparisons between subgroup_column groups
            # if function doesn't use subgroup_column, or none is present, set "default" as default value, and pass all scores
            subgroup_type = (
                task_data[self.subgroup_column]
                if uses_subgroups
                else default_subgroup_name
            )
            for score_name in score_names:
                group_to_instance_scores[group_key][score_name][subgroup_type].append(
                    instance["score"]["instance"][score_name]
                )

        # if group_aggregation_func expects a subgroup-types score dict, pass it; otherwise pass the default type list of scores
        return [
            {
                "score": {
                    "instance": {
                        score_name: group_aggregation_func(
                            score_dict
                            if uses_subgroups
                            else score_dict[default_subgroup_name]
                        )
                        for score_name, score_dict in group_scores.items()
                    }
                }
            }
            for group_scores in group_to_instance_scores.values()
        ]

    def _set_up_group_mean_aggregation(
        self, instances, reduction_params, reduction_fields
    ):
        group_aggregation_func = reduction_params["agg_func"][1]
        # if treat groups as units
        do_resample_as_group = reduction_params["agg_func"][2]
        if do_resample_as_group:
            # pass the group aggregate---not instance---scores to resample as usual
            aggregation_function = self.average_item_scores
            scores_to_resample = self.get_group_scores(
                instances, reduction_fields, group_aggregation_func
            )
        else:
            # pass the instance scores to resample, and calculate the group aggregation on the resamplings
            scores_to_resample = instances

            def aggregation_function(
                instances,
                field_name,
                group_aggregation_func=group_aggregation_func,
            ):
                group_scores = self.get_group_scores(
                    instances, [field_name], group_aggregation_func
                )
                return nan_mean(
                    [group["score"]["instance"][field_name] for group in group_scores]
                )

        return scores_to_resample, aggregation_function

    @abstractmethod
    def compute(self, references: List[Any], prediction: Any, task_data: Dict) -> dict:
        pass


class Squad(GlobalMetric):
    main_score = "f1"
    metric = "squad"

    def prepare(self):
        super().prepare()
        self._metric = evaluate.load(self.metric)

    def compute(
        self,
        references: List[List[str]],
        predictions: List[str],
        task_data: List[Dict],
    ) -> dict:
        ids = [str(uuid.uuid4()).replace("-", "") for _ in range(len(predictions))]
        formatted_predictions = [
            {"prediction_text": prediction, "id": ids[i]}
            for i, prediction in enumerate(predictions)
        ]
        formatted_references = [
            {"answers": {"answer_start": [-1], "text": reference}, "id": ids[i]}
            for i, reference in enumerate(references)
        ]

        return self._metric.compute(
            predictions=formatted_predictions,
            references=formatted_references,
        )


class Accuracy(InstanceMetric):
    main_score = "accuracy"

    def compute(
        self, references: List[Any], prediction: Any, task_data: List[Dict]
    ) -> dict:
        return {
            self.main_score: float(
                str(prediction) in [str(reference) for reference in references]
            )
        }


class StringContainment(InstanceMetric):
    main_score = "string_containment"

    def compute(
        self, references: List[Any], prediction: Any, task_data: List[Dict]
    ) -> dict:
        result = {
            self.main_score: float(
                any(str(reference) in str(prediction) for reference in references)
            )
        }
        result["score"] = result[self.main_score]
        result["score_name"] = self.main_score
        return result


class MetricPipeline(MultiStreamOperator, Metric):
    main_score: str = None
    preprocess_steps: Optional[List[StreamingOperator]] = field(default_factory=list)
    postpreprocess_steps: Optional[List[StreamingOperator]] = field(
        default_factory=list
    )
    metric: Metric = None

<<<<<<< HEAD
=======
    def disable_confidence_interval_calculation(self):
        self.metric.disable_confidence_interval_calculation()

>>>>>>> 9363a9c4
    def verify(self):
        assert self.main_score is not None, "main_score is not set"

    def prepare(self):
        super().prepare()
        self.prepare_score = CopyFields(
            field_to_field=[
                [f"score/instance/{self.main_score}", "score/instance/score"],
                [f"score/global/{self.main_score}", "score/global/score"],
            ],
            use_query=True,
        )

    def process(self, multi_stream: MultiStream) -> MultiStream:
        self.metric.ci_disabled = self.ci_disabled
        if self.n_resamples is not None:
            self.metric.n_resamples = self.n_resamples
        for step in self.preprocess_steps:
            multi_stream = step(multi_stream)
        multi_stream = self.metric(multi_stream)
        for step in self.postpreprocess_steps:
            multi_stream = step(multi_stream)
        return self.prepare_score(multi_stream)


class HuggingfaceMetric(GlobalMetric):
    hf_metric_name: str = None
    main_score: str = None  # The main score returned from the metric
    hf_main_score: str = (
        None  # USed if HF returns uses a different score name for the main metric
    )

    scale: float = 1.0  # optional scaling of main results
    scaled_fields: list = None
    # This are fixed arguments  passed to compute method
    hf_compute_args: Dict[str, Any] = OptionalField(default_factory=dict)
    # These are additional input fields passed to HF compute method (a list with one value per instance)
    hf_additional_input_fields: List = OptionalField(default_factory=list)
    # These are additional input fields that are passed as one value
    hf_additional_input_fields_pass_one_value: List = OptionalField(
        default_factory=list
    )

    experiment_id: str = OptionalField(default_factory=lambda: str(uuid.uuid4()))

    def verify(self):
        assert (
            self.hf_additional_input_fields is None
            or isoftype(self.hf_additional_input_fields, List[str])
        ), f"Argument hf_additional_input_fields should be either None or List[str]. It is now: {self.hf_additional_input_fields}."
        assert (
            self.hf_additional_input_fields_pass_one_value is None
            or isoftype(self.hf_additional_input_fields_pass_one_value, List[str])
        ), f"Argument hf_additional_input_fields_pass_one_value should be either None or List[str]. It is now: {self.hf_additional_input_fields_pass_one_value}."

        return super().verify()

    def prepare(self):
        super().prepare()
        self.metric = evaluate.load(
            self.hf_metric_name, experiment_id=self.experiment_id
        )

    def compute(
        self,
        references: List[List[Any]],
        predictions: List[Any],
        task_data: List[Dict],
    ) -> dict:
        passed_task_data = {}
        for additional_input_field in self.hf_additional_input_fields:
            assert (
                additional_input_field in task_data[0]
            ), f"'{additional_input_field}' field required by {__class__.__name__} is not in passed in task_data: {task_data[0]}"
            passed_task_data[additional_input_field] = [
                additional_input[additional_input_field]
                for additional_input in task_data
            ]
        for additional_input_field in self.hf_additional_input_fields_pass_one_value:
            assert (
                additional_input_field in task_data[0]
            ), f"'{additional_input_field}' field required by {__class__.__name__} is not in passed in task_data: {task_data[0]}"

            values = {
                additional_input[additional_input_field]
                for additional_input in task_data
            }
            assert (
                len(values) == 1
            ), f"Values of '{additional_input_field}' field required by {__class__.__name__}  should all be the same, but have multiple values {values}"

            passed_task_data[additional_input_field] = next(iter(values))

        # add check that all required fields in self.metrics are in passed_task_data       print(passed_task_data)
        result = self.metric.compute(
            predictions=predictions,
            references=references,
            **passed_task_data,
            **self.hf_compute_args,
        )
        if self.hf_main_score:
            result[self.main_score] = result[self.hf_main_score]
            del result[self.hf_main_score]
        if self.scale != 1.0:
            assert (
                self.scaled_fields is not None
            ), f"Scaling factor was set to {self.scale}, but no fields specified"
            for key in self.scaled_fields:
                assert (
                    key in result
                ), f"Trying to scale field '{key}' which is not in results of metrics: {result}"
                if isinstance(result[key], list):
                    assert all(
                        isinstance(v, float) for v in result[key]
                    ), "Not all scaled field '{key}' values are floats: {result[key]}"
                    result[key] = [v / self.scale for v in result[key]]
                else:
                    assert isinstance(
                        result[key], float
                    ), "Scaled field '{key}' is not float: {result[key]}"
                    result[key] /= self.scale
        return result


class HuggingfaceBulkMetric(BulkInstanceMetric):
    hf_metric_name: str

    hf_metric_fields: List[str]
    hf_compute_args: dict = {}
    hf_additional_input_fields: List = OptionalField(default_factory=list)

    def prepare(self):
        super().prepare()
        self.metric = evaluate.load(self.hf_metric_name)

    def compute(
        self,
        references: List[List[str]],
        predictions: List[str],
        task_data: List[Any],
    ) -> List[Dict[str, Any]]:
        passed_task_data = {}
        for additional_input_field in self.hf_additional_input_fields:
            assert (
                additional_input_field in task_data[0]
            ), f"'{additional_input_field}' field required by {__class__.__name__} is not in passed in task_data: {task_data[0]}"
            passed_task_data[additional_input_field] = [
                additional_input[additional_input_field]
                for additional_input in task_data
            ]
        # add check that all required fields in self.metrics are in passed_task_data

        scores = self.metric.compute(
            predictions=predictions,
            references=references,
            **passed_task_data,
            **self.hf_compute_args,
        )

        # convert dict of lists to a list of dicts
        results = [{} for _ in range(len(scores[self.hf_metric_fields[0]]))]
        for key in self.hf_metric_fields:
            values = scores[key]
            for result_id, result in enumerate(results):
                result[key] = values[result_id]

        return results


class F1(GlobalMetric):
    _metric = None
    main_score = "f1_macro"
    average = None  # Report per class then aggregate by mean
    metric = "f1"

    def prepare(self):
        super().prepare()
        self._metric = evaluate.load(self.metric)

    def get_str_id(self, str):
        if str not in self.str_to_id:
            id = len(self.str_to_id)
            self.str_to_id[str] = id
            self.id_to_str[id] = str
        return self.str_to_id[str]

    def compute(
        self,
        references: List[List[str]],
        predictions: List[str],
        task_data: List[Dict],
    ) -> dict:
        assert all(
            len(reference) == 1 for reference in references
        ), "Only a single reference per prediction is allowed in F1 metric"

        self.str_to_id = {}
        self.id_to_str = {}
        formatted_references = [
            self.get_str_id(reference[0]) for reference in references
        ]
        self.str_to_id.keys()
        formatted_predictions = [
            self.get_str_id(prediction) for prediction in predictions
        ]
        labels = list(set(formatted_references))

        result = self._metric.compute(
            predictions=formatted_predictions,
            references=formatted_references,
            labels=labels,
            average=self.average,
        )
        if isinstance(result[self.metric], numpy.ndarray):
            final_result = {self.main_score: mean(result[self.metric])}
            for i, label in enumerate(labels):
                final_result[f"{self.metric}_" + self.id_to_str[label]] = result[
                    self.metric
                ][i]
        else:
            final_result = {self.main_score: result[self.metric]}
        return final_result


class F1Micro(F1):
    main_score = "f1_micro"
    average = "micro"


class F1Binary(F1):
    """Calculate f1 for a binary task, using 0.5 as the threshold in the case of float predictions."""

    process_single_instances = False
    main_score = "f1_binary"
    average = "binary"
    pos_classes = {"1", "1.0", "yes", "true"}
    threshold = 0.5

    def get_str_id(self, str):
        return int(str)

    def compute(
        self,
        references: List[List[str]],
        predictions: List[str],
        task_data: List[Dict],
    ) -> dict:
        predictions_floats = [to_float_or_default(p) for p in predictions]
        predictions = [str(int(p > self.threshold)) for p in predictions_floats]
        references = [
            ["1"] if r[0].lower() in self.pos_classes else ["0"] for r in references
        ]
        return super().compute(references, predictions, task_data)


class RecallBinary(F1Binary):
    main_score = "recall_binary"
    metric = "recall"


class PrecisionBinary(F1Binary):
    main_score = "precision_binary"
    metric = "precision"


class F1Macro(F1):
    main_score = "f1_macro"


class F1Weighted(F1):
    main_score = "f1_weighted"
    average = "weighted"


class F1MultiLabel(GlobalMetric):
    _metric = None
    main_score = "f1_macro"
    average = None  # Report per class then aggregate by mean
    metric = "f1"

    def prepare(self):
        super().prepare()
        self._metric = evaluate.load(self.metric, "multilabel")

    def add_str_to_id(self, str):
        if str not in self.str_to_id:
            id = len(self.str_to_id)
            self.str_to_id[str] = id
            self.id_to_str[id] = str
        return

    def get_one_hot_vector(self, labels: List[str]):
        result = [0] * len(self.str_to_id)
        for label in labels:
            if label in self.str_to_id:
                result[self.str_to_id[label]] = 1
        return result

    def compute(
        self,
        references: List[List[str]],
        predictions: List[List[str]],
        task_data: List[Dict],
    ) -> dict:
        self.str_to_id = {}
        self.id_to_str = {}

        self._validate_references_and_prediction(references, predictions)
        references = [reference[0] for reference in references]

        labels = list({label for reference in references for label in reference})

        # if no classes are left then F1 is not defined
        if len(labels) == 0:
            return {self.main_score: float("nan")}

        for label in labels:
            self.add_str_to_id(label)
        formatted_references = [
            self.get_one_hot_vector(reference) for reference in references
        ]
        formatted_predictions = [
            self.get_one_hot_vector(prediction) for prediction in predictions
        ]

        # There is odd behavior in scikit-learn that when passing a one-hot vector with a single
        # element, it is treated a class identifier. Therefore, we add labels=[1] to limit to only
        # to this class.
        if len(labels) == 1:
            labels_param = [1]
        else:
            labels_param = None

        result = self._metric.compute(
            predictions=formatted_predictions,
            references=formatted_references,
            average=self.average,
            labels=labels_param,
        )
        if isinstance(result[self.metric], numpy.ndarray):
            assert (
                len(result[self.metric]) == len(labels)
            ), f"F1 result ({result[self.metric]}) has more entries than labels ({labels})"
            final_result = {self.main_score: mean(result[self.metric])}
            for i, label in enumerate(labels):
                final_result[self.metric + "_" + label] = result[self.metric][i]
        else:
            final_result = {self.main_score: result[self.metric]}
        return final_result

    def _validate_references_and_prediction(self, references, predictions):
        for reference in references:
            if not len(reference) == 1:
                raise ValueError(
                    f"Only a single reference per prediction is allowed in F1 multi label metric. Received reference: {reference}"
                )
            if not isoftype(reference[0], List[str]):
                raise ValueError(
                    f"Each reference is expected to be a list of strings in F1 multi label metric. Received reference: '{reference[0]}'"
                )

        for prediction in predictions:
            if not isoftype(prediction, List[str]):
                raise ValueError(
                    f"Each prediction is expected to be a list of strings in F1 multi label metric. Received prediction: '{prediction}'"
                )


class PrecisionMacroMultiLabel(F1MultiLabel):
    main_score = "precision_macro"
    metric = "precision"
    average = "macro"


class PrecisionMicroMultiLabel(F1MultiLabel):
    main_score = "precision_micro"
    metric = "precision"
    average = "micro"


class RecallMacroMultiLabel(F1MultiLabel):
    main_score = "recall_macro"
    metric = "recall"
    average = "macro"


class RecallMicroMultiLabel(F1MultiLabel):
    main_score = "recall_micro"
    metric = "recall"
    average = "micro"


class F1MicroMultiLabel(F1MultiLabel):
    main_score = "f1_micro"
    average = "micro"


class F1MacroMultiLabel(F1MultiLabel):
    main_score = "f1_macro"
    average = None


class Rouge(HuggingfaceMetric):
    hf_metric_name = "rouge"
    main_score = "rougeL"
    scale = 1.0

    use_aggregator: bool = True
    rouge_types: List[str] = ["rouge1", "rouge2", "rougeL", "rougeLsum"]

    sent_split_newline: bool = True

    _requirements_list: List[str] = ["nltk", "rouge_score"]

    def prepare(self):
        super().prepare()

        self.hf_compute_args.update(
            {"use_aggregator": self.use_aggregator, "rouge_types": self.rouge_types}
        )

        import nltk

        nltk.download("punkt")
        self.sent_tokenize = nltk.sent_tokenize

    def compute(self, references, predictions, task_data: List[Dict]):
        if self.sent_split_newline:
            predictions = [
                "\n".join(self.sent_tokenize(prediction.strip()))
                for prediction in predictions
            ]
            references = [
                ["\n".join(self.sent_tokenize(r.strip())) for r in reference]
                for reference in references
            ]
        return super().compute(references, predictions, task_data)


# Computes char edit distance, ignoring whitespace
class CharEditDistanceAccuracy(InstanceMetric):
    main_score = "char_edit_dist_accuracy"

    _requirements_list: List[str] = ["editdistance"]

    def prepare(self):
        super().prepare()
        import editdistance

        self.eval = editdistance.eval

    def compute(self, references, prediction: str, task_data: List[Dict]) -> dict:
        assert (
            len(references) == 1
        ), f"Expected only one reference , but received: {references}"

        formatted_prediction = "".join(prediction.split())
        formatted_reference = "".join(references[0].split())
        max_length = max(len(formatted_reference), len(formatted_prediction))
        if max_length == 0:
            return {"char_edit_dist_accuracy": 0.0}
        edit_dist = self.eval(formatted_reference, formatted_prediction)
        return {"char_edit_dist_accuracy": (1 - edit_dist / max_length)}


class Wer(HuggingfaceMetric):
    hf_metric_name = "wer"
    main_score = "wer"

    _requirements_list: List[str] = ["jiwer"]

    def compute(
        self,
        references: List[List[str]],
        predictions: List[str],
        task_data: List[Dict],
    ) -> dict:
        assert all(
            len(reference) == 1 for reference in references
        ), "Only single reference per prediction is allowed in wer metric"
        formatted_references = [reference[0] for reference in references]
        result = self.metric.compute(
            predictions=predictions, references=formatted_references
        )
        return {self.main_score: result}


class Spearmanr(HuggingfaceMetric):
    hf_metric_name = "spearmanr"
    main_score = "spearmanr"
    process_single_instances = False


class KendallTauMetric(GlobalMetric):
    main_score = "kendalltau_b"
    variant = "b"
    process_single_instances = False

    _requirements_list: List[str] = ["scipy"]

    def prepare(self):
        super().prepare()
        from scipy.stats import kendalltau

        self.kendalltau = kendalltau

    def compute(
        self,
        references: List[List[str]],
        predictions: List[str],
        task_data: List[Dict],
    ) -> dict:
        if isinstance(references[0], list):
            references = [reference[0] for reference in references]
        references = [to_float_or_default(r) for r in references]
        predictions = [to_float_or_default(p) for p in predictions]

        kendall_results = self.kendalltau(references, predictions, variant=self.variant)
        corr = kendall_results.correlation
        return {
            self.main_score: corr,
            f"{self.main_score}_p_val": kendall_results.pvalue,
        }


class MatthewsCorrelation(HuggingfaceMetric):
    hf_metric_name = "matthews_correlation"
    main_score = "matthews_correlation"
    str_to_id: dict = InternalField(default_factory=dict)

    def get_str_id(self, str):
        if str not in self.str_to_id:
            id = len(self.str_to_id)
            self.str_to_id[str] = id
        return self.str_to_id[str]

    def compute(
        self,
        references: List[List[str]],
        predictions: List[str],
        task_data: List[Dict],
    ) -> dict:
        formatted_references = [
            self.get_str_id(reference[0]) for reference in references
        ]
        formatted_predictions = [
            self.get_str_id(prediction) for prediction in predictions
        ]
        return self.metric.compute(
            predictions=formatted_predictions, references=formatted_references
        )


class RocAuc(GlobalMetric):
    main_score = "roc_auc"
    process_single_instances = False
    _requirements_list: List[str] = ["sklearn"]

    def prepare(self):
        super().prepare()
        from sklearn import metrics

        self.roc_curve = metrics.roc_curve
        self.auc = metrics.auc

    def compute(
        self,
        references: List[List[str]],
        predictions: List[str],
        task_data: List[Dict],
    ) -> dict:
        if isinstance(references[0], list):
            references = [reference[0] for reference in references]
        references = [to_float_or_default(r) for r in references]
        predictions = [to_float_or_default(p) for p in predictions]

        false_positive_rates, true_positive_rates, _ = self.roc_curve(
            y_true=references, y_score=predictions
        )
        roc_auc = self.auc(false_positive_rates, true_positive_rates)
        return {self.main_score: roc_auc}


class CustomF1(GlobalMetric):
    main_score = "f1_micro"
    groups = None
    zero_division = 0.0

    @abstractmethod
    def get_element_group(self, element, additional_input):
        pass

    @abstractmethod
    def get_element_representation(self, element, additional_input):
        pass

    def should_ignore_element(self, element, additional_input):
        return False

    def group_elements(self, elements_list, additional_input):
        if not isinstance(elements_list, list):
            elements_list = [elements_list]
        return {
            k: Counter(
                [
                    self.get_element_representation(value, additional_input)
                    for value in elements_list
                    if self.get_element_group(value, additional_input) == k
                ]
            )
            for k in {
                self.get_element_group(e, additional_input)
                for e in elements_list
                if not self.should_ignore_element(e, additional_input)
            }
        }

    def calculate_groups_ratio(self, actual_group, total_group):
        return sum(
            [min(actual_group[k], total_group[k]) for k in actual_group.keys()]
        ), sum(actual_group.values())

    def precision(self, pn, pd, rn, rd):
        return self.zero_division if pn == 0 and pd == 0 else pn / pd

    def recall(self, pn, pd, rn, rd):
        return self.zero_division if rn == 0 and rd == 0 else rn / rd

    def f1(self, pn, pd, rn, rd):
        precision = self.precision(pn, pd, rn, rd)
        recall = self.recall(pn, pd, rn, rd)
        try:
            return 2 * precision * recall / (precision + recall)
        except ZeroDivisionError:
            return self.zero_division

    def get_groups(self, elements, task_data):
        groups = set()
        for sublist, additional_input in zip(elements, task_data):
            for e in sublist:
                if self.should_ignore_element(e, additional_input):
                    continue
                groups.add(self.get_element_group(e, additional_input))
        return groups

    def compute(
        self,
        references: List[List[Any]],
        predictions: List[Any],
        task_data: List[Dict],
    ) -> dict:
        # in case reference are List[List[List[Any]]] and predictions are List[List[Any]]:
        if (
            isinstance(references[0], list)
            and len(references[0]) > 0
            and isinstance(references[0][0], list)
        ):
            references = [element[0] for element in references]

        assert len(references) == len(predictions), (
            f"references size ({len(references)})"
            f" doesn't mach predictions size ({len(references)})."
        )

        if self.groups is None:
            groups = self.get_groups(references, task_data)
        else:
            groups = self.groups
        groups_statistics = {}
        for references_batch, predictions_batch, additional_input in zip(
            references, predictions, task_data
        ):
            grouped_references = self.group_elements(references_batch, additional_input)
            grouped_predictions = self.group_elements(
                predictions_batch, additional_input
            )
            all_groups = set(grouped_references.keys()).union(
                grouped_predictions.keys()
            )
            for group in all_groups:
                if group not in groups_statistics:
                    groups_statistics[group] = {
                        "precision_numerator": 0,
                        "precision_denominator": 0,
                        "recall_numerator": 0,
                        "recall_denominator": 0,
                    }
                references_by_group = grouped_references.get(group, Counter([]))
                predictions_by_group = grouped_predictions.get(group, Counter([]))
                pn, pd = self.calculate_groups_ratio(
                    actual_group=predictions_by_group, total_group=references_by_group
                )
                rn, rd = self.calculate_groups_ratio(
                    actual_group=references_by_group, total_group=predictions_by_group
                )
                groups_statistics[group]["precision_numerator"] += pn
                groups_statistics[group]["precision_denominator"] += pd
                groups_statistics[group]["recall_numerator"] += rn
                groups_statistics[group]["recall_denominator"] += rd

        num_of_unknown_class_predictions = 0
        pn_total = pd_total = rn_total = rd_total = 0
        f1_result = {}
        recall_result = {}
        precision_result = {}
        for group in groups_statistics.keys():
            pn, pd, rn, rd = (
                groups_statistics[group]["precision_numerator"],
                groups_statistics[group]["precision_denominator"],
                groups_statistics[group]["recall_numerator"],
                groups_statistics[group]["recall_denominator"],
            )
            pn_total, pd_total, rn_total, rd_total = (
                pn_total + pn,
                pd_total + pd,
                rn_total + rn,
                rd_total + rd,
            )
            if group in groups:
                f1_result[f"f1_{group}"] = self.f1(pn, pd, rn, rd)
                recall_result[f"recall_{group}"] = self.recall(pn, pd, rn, rd)
                precision_result[f"precision_{group}"] = self.precision(pn, pd, rn, rd)
            else:
                num_of_unknown_class_predictions += pd

        result = f1_result
        try:
            result["f1_macro"] = sum(f1_result.values()) / len(result.keys())
            result["recall_macro"] = sum(recall_result.values()) / len(
                recall_result.keys()
            )
            result["precision_macro"] = sum(precision_result.values()) / len(
                precision_result.keys()
            )
        except ZeroDivisionError:
            result["f1_macro"] = self.zero_division
            result["recall_macro"] = self.zero_division
            result["precision_macro"] = self.zero_division

        amount_of_predictions = pd_total
        if amount_of_predictions == 0:
            result["in_classes_support"] = 1.0
        else:
            result["in_classes_support"] = (
                1.0 - num_of_unknown_class_predictions / amount_of_predictions
            )
        result["f1_micro"] = self.f1(pn_total, pd_total, rn_total, rd_total)
        result["recall_micro"] = self.recall(pn_total, pd_total, rn_total, rd_total)
        result["precision_micro"] = self.precision(
            pn_total, pd_total, rn_total, rd_total
        )
        return result


class NER(CustomF1):
    def get_element_group(self, element, additional_input):
        return element[1]

    def get_element_representation(self, element, additional_input):
        return str(element)


def normalize_answer(s):
    """Lower text and remove punctuation, articles and extra whitespace."""

    def remove_articles(text):
        return re.sub(r"\b(a|an|the)\b", " ", text)

    def white_space_fix(text):
        return " ".join(text.split())

    def remove_punc(text):
        exclude = set(string.punctuation)
        return "".join(ch for ch in text if ch not in exclude)

    def lower(text):
        return text.lower()

    return white_space_fix(remove_articles(remove_punc(lower(s))))


class TokenOverlap(InstanceMetric):
    reduction_map = {"mean": ["f1", "precision", "recall"]}
    main_score = "f1"
    ci_scores = ["f1", "precision", "recall"]

    def compute(
        self, references: List[Any], prediction: Any, task_data: List[Dict]
    ) -> dict:
        results = [
            self._compute_single_ref(str(reference), str(prediction))
            for reference in references
        ]
        return {
            measure: max(r[i] for r in results)
            for i, measure in enumerate(["precision", "recall", "f1"])
        }

    def _compute_single_ref(
        self, reference: Any, prediction: Any
    ) -> Tuple[float, float, float]:
        prediction_tokens = normalize_answer(str(prediction)).split()
        reference_tokens = normalize_answer(str(reference)).split()
        common = Counter(prediction_tokens) & Counter(reference_tokens)
        num_same = sum(common.values())
        if num_same == 0:
            pr, rc, f1 = 0, 0, 0
        else:
            pr = 1.0 * num_same / len(prediction_tokens)
            rc = 1.0 * num_same / len(reference_tokens)
            f1 = (2 * pr * rc) / (pr + rc)
        return pr, rc, f1


class BertScore(HuggingfaceBulkMetric):
    hf_metric_name = "bertscore"
    main_score = "f1"
    reduction_map = {"mean": ["f1", "precision", "recall"]}
    hf_metric_fields = ["f1", "precision", "recall"]
    ci_scores = ["f1", "precision", "recall"]
    model_name: str

    _requirements_list: List[str] = ["bert_score"]

    def prepare(self):
        super().prepare()
        self.hf_compute_args = {"model_type": self.model_name, "batch_size": 16}


class SentenceBert(BulkInstanceMetric):
    reduction_map = {"mean": ["score"]}
    main_score = "score"
    batch_size: int = 32

    model_name: str

    _requirements_list: List[str] = ["sentence_transformers", "torch", "transformers"]

    def prepare(self):
        super().prepare()
        import torch
        from sentence_transformers import SentenceTransformer
        from sentence_transformers import util as sbert_util

        self.device = "cuda:0" if torch.cuda.is_available() else "cpu"
        self.model = SentenceTransformer(self.model_name, device=self.device)
        self.util = sbert_util

    def compute(
        self,
        references: List[List[Any]],
        predictions: List[Any],
        task_data: List[Dict],
    ) -> List[Dict[str, Any]]:
        scores = []

        # we are in a multi-reference case (each prediction may have multiple
        # references), so we need to flatten the refs in order to compute the
        # embeddings in one batch, but first we have to store the spans of
        # reference groups, so we can recover it later on.
        ref_group_boundaries = []
        count = 0
        for ref_group in references:
            ref_group_boundaries.append((count, count + len(ref_group)))
            count += len(ref_group)

        # compute s-bert embeddings
        preds_emb = self.model.encode(predictions, device=self.device)
        refs_emb = self.model.encode(
            [ref for ref_group in references for ref in ref_group], device=self.device
        )

        # for each candidate, pick the reference with the highest score
        for pred_emb, ref_group_bounds in zip(preds_emb, ref_group_boundaries):
            refs_group_emb = refs_emb[ref_group_bounds[0] : ref_group_bounds[1]]
            scores.append(self.util.cos_sim(pred_emb, refs_group_emb).max().item())

        return [{"score": score} for score in scores]


class Reward(BulkInstanceMetric):
    reduction_map = {"mean": ["score"]}
    main_score = "score"
    batch_size: int = 32

    model_name: str

    _requirements_list: List[str] = ["transformers", "torch"]

    def prepare(self):
        super().prepare()
        import torch
        from transformers import pipeline

        device = "cuda:0" if torch.cuda.is_available() else "cpu"
        self.pipe = pipeline(
            "text-classification", model=self.model_name, device=device
        )

    def compute(
        self,
        references: List[List[Any]],
        predictions: List[Any],
        task_data: List[Dict],
    ) -> List[Dict[str, Any]]:
        # treat the references as the questions and the predictions as answers
        # assume a single reference
        questions = [refs[0] for refs in references]
        answers = predictions

        # prepare for computation
        inputs = [{"text": q, "text_pair": a} for q, a in zip(questions, answers)]

        # compute the metric
        # add function_to_apply="none" to disable sigmoid
        return self.pipe(inputs, batch_size=self.batch_size)


class LlamaIndexCorrectness(InstanceMetric):
    """LlamaIndex based metric class for evaluating correctness.

    Attributes:
        reduction_map (dict): A dictionary specifying the reduction method for the metric.
        main_score (str): The main score used for evaluation.
        _requirements_list (List[str]): A list specifying any additional requirements for the metric.

    Methods:
        prepare(self): Initialization method for the metric.
        compute(self, references, predictions, additional_inputs): Method to compute the metric.

    Usage:
        metric = LlamaIndexCorrectnessMetric()
        scores = metric.compute(references, prediction, additional_inputs)
    """

    model_name: str = ""
    main_score: str = ""

    reduction_map: Dict[str, List[str]] = None
    openai_models: List[str] = ["gpt-3.5-turbo"]
    anthropic_models: List[
        str
    ] = []  # this is here for the sake of documentation for future models
    mock_models: List[str] = ["mock"]
    external_api_models = openai_models + anthropic_models

    _requirements_list: List[str] = ["llama_index"]

    @staticmethod
    def _custom_parser(eval_response: str):
        """Default parser function for evaluation response.

        Args:
            eval_response (str): The response string from the evaluation.

        Returns:
            Tuple[float, str]: A tuple containing the score as a float and the reasoning as a string.
        """
        score_str = eval_response.split("\n")[0]
        reasoning_str = "\n".join(eval_response.split("\n")[1:])
        score = float(score_str)
        reasoning = reasoning_str.lstrip("\n")
        return score, reasoning

    def _model_using_extrnal_api(self):
        return self.model_name in self.external_api_models

    def prepare(self):
        """Initialization method for the metric. Initializes the CorrectnessEvaluator with the OpenAI model."""
        super().prepare()

        self.model_name_normalized = self.model_name.replace(".", "_").replace("-", "_")
        self.main_score: str = (
            f"correctness_llama_index_by_{self.model_name_normalized}_judge"
        )

        self.reduction_map: Dict[str, List[str]] = {"mean": [self.main_score]}

        from llama_index.core.evaluation import CorrectnessEvaluator

        if self.model_name in self.openai_models:
            from llama_index.llms.openai import OpenAI

            llm = OpenAI("gpt-3.5-turbo")
        elif self.model_name in self.mock_models:
            from llama_index.core.llms.mock import MockLLM

            llm = MockLLM(system_prompt="5")  # perfect score
        else:
            raise NotImplementedError(
                f"LlamaIndexCorrectnessMetric does not support {self.model_name}, currently only gpt-3.5-turbo is supported"
            )

        self.evaluator = CorrectnessEvaluator(
            llm=llm, parser_function=self._custom_parser
        )

    def compute(
        self,
        references: List[str],
        prediction: str,
        task_data: Dict,
    ) -> Dict[str, Any]:
        """Method to compute the correctness metric.

        Args:
            references (List[str]): List of reference instances.
            prediction (str): List of predicted instances.
            task_data (Dict): List of additional input data.

        Returns:
            Dict[str, Any]: List of computed scores and feedback.

        Raises:
            AssertionError: If the input does not meet the expected format.
        """
        # treat the references as the questions and the predictions as answers
        # assume a single reference

        assert (
            not self._model_using_extrnal_api()
            or settings.allow_passing_data_to_remote_api
        ), f"Cannot run send data to remote APIs ({self.model_name}) when unitxt.settings.allow_passing_data_to_remote_api=False.  Set UNITXT_ALLOW_PASSING_DATA_TO_REMOTE_API environment variable, if you want to allow this."

        query = task_data["question"]
        contexts = task_data["contexts"]

        per_reference_results = []
        for reference_response in references:
            per_reference_results.append(
                self.evaluator.evaluate(
                    query=query,
                    response=prediction,
                    contexts=contexts,
                    reference=reference_response,
                )
            )
        result = max([results.score for results in per_reference_results])

        return {
            self.main_score: result / 5,
            # "score_name": self.main_score,
            # "feedback": result.feedback, # removed since this cannot be tested
        }


class Perplexity(BulkInstanceMetric):
    """Computes the likelihood of generating text Y after text X - P(Y|X)."""

    main_score = "perplexity"
    reduction_map = {"mean": ["perplexity"]}

    perplexity_prompt: str

    batch_size: int = 32
    model_name: str

    _requirements_list: List[str] = ["transformers", "torch"]

    def compute(
        self,
        references: List[List[Any]],
        predictions: List[Any],
        task_data: List[Dict],
    ) -> List[Dict[str, Any]]:
        """Computes the likelihood of generating text Y after text X - P(Y|X).

        :param predictions: the list of Y texts = the targets of the generation
        :param references: the list of list of X texts = the sources of the generation

        :return: the likelihood of generating text Y_i after each text X_i_j = P(Y_i|X_i_1), ..., P(Y_i|X_i_n)  for every i.
        """
        sources = []
        targets = []
        for prediction, instance_references in zip(predictions, references):
            for instance_reference in instance_references:
                sources.append(f"{self.perplexity_prompt} {instance_reference}")
                targets.append(prediction)

        from transformers import AutoConfig

        config = AutoConfig.from_pretrained(self.model_name, trust_remote_code=True)
        lm = (
            self.EncoderDecoderLM(model_name=self.model_name)
            if config.is_encoder_decoder is True
            else self.DecoderOnlyLM(model_name=self.model_name)
        )

        # compute P(Q|P) and store in queue
        scores = lm.compute_lm(
            source=sources, target=targets, batch_size=self.batch_size
        )

        index = 0
        all_instances_scores = []
        for instance_references in references:
            instance_scores = {}
            instance_scores_list = []
            for _ in range(len(instance_references)):
                instance_scores_list.append(scores[index])
                index += 1
            instance_scores["reference_scores"] = instance_scores_list

            # max seems more useful than mean for common use cases like
            # context relevance, where what we want to know is if there
            # is at least one good result in the context. Using mean will
            # bring the score down due to bad contexts at the tail.
            instance_scores[self.main_score] = max(instance_scores_list)
            all_instances_scores.append(instance_scores)

        return all_instances_scores

    class AbstractLM(ABC):
        def __init__(self, model_name):
            import torch
            from transformers import AutoTokenizer

            self.model_name = model_name
            self.device = "cuda:0" if torch.cuda.is_available() else "cpu"
            self.model = (
                self.model_class().from_pretrained(self.model_name).to(self.device)
            )
            self.tokenizer = AutoTokenizer.from_pretrained(self.model_name)

        def compute_lm(
            self, source: List[str], target: List[str], batch_size: int
        ) -> List[float]:
            import torch

            scores = []

            with torch.no_grad():
                # break the documents to batches
                n_batches = int(len(source) / batch_size)
                batch_range = range(n_batches + 1)
                for batch in batch_range:
                    batch_source = source[batch * batch_size : (batch + 1) * batch_size]
                    batch_target = target[batch * batch_size : (batch + 1) * batch_size]
                    if len(batch_source) > 0:
                        # tokenize the source and target
                        tokens_source = self.tokenizer(
                            batch_source, padding=True, return_tensors="pt"
                        )
                        tokens_target = self.tokenizer(
                            batch_target, padding=True, return_tensors="pt"
                        )

                        # compute the logits
                        logits, labels = self.compute_batch(
                            tokens_source, tokens_target
                        )

                        # logits is a tensor of size: batch_size * len(target) * vocab_size
                        # because for each example in the batch, the model predicted the
                        # logit at every position in the target, for every vocab item.

                        # the model returns mean over all batch. We run the CE again without reduction
                        # and extract the mean for each document
                        loss_fct = torch.nn.CrossEntropyLoss(
                            ignore_index=-100, reduction="none"
                        )

                        # logits.size(-1) = the dimension of the vocabulary
                        # labels.view(-1) = flattens the labels tensor to 1d
                        loss = loss_fct(
                            logits.view(-1, logits.size(-1)), labels.view(-1)
                        )
                        loss = loss.view(len(batch_source), -1)

                        # for each document, do mean only over the non zero values (sum(labels>0))
                        batch_loss = torch.sum(loss, dim=1) / torch.sum(
                            labels > 0, dim=1
                        )

                        # e^-average(cross-entropy-loss(logits) == geometric mean of the probabilities
                        # proof:
                        # * CE-loss of logits is computed by transforming the logits to
                        #   probabilities by softmax, and then -log(p) is returned, where
                        #   p is the probability of the gold label.
                        # * Averaging the CE loss is computed by summing over -log(p) and
                        #   then dividing by the length of the gold labels.
                        # * Thus, pr_score = (-log(p_1) +  ... + -log(p_n)) / n
                        #                  = -log(p_1 * ... * p_n) * 1/n
                        # * Therefore,
                        #   e^(-pr_score) = e^(log(p_1 * ... * p_n) * 1/n)
                        #                 = (e^(log(p_1 * ... * p_n))) ^ 1/n
                        #                 = p_1 * ... * p_n) ^ 1/n
                        #                 = geometric mean of [p_1, ..., p_n]
                        #
                        # in principle we could have computed the geometric mean directly over the
                        # probabilities instead of e^(average cross entropy loss of the logits),
                        # but the current approach is more stable numerically.  See for example:
                        # https://stackoverflow.com/questions/59722983/how-to-calculate-geometric-mean-in-a-differentiable-way
                        geometric_mean = (-batch_loss).exp()

                        # append the batch scores to the list of all scores
                        scores.append(geometric_mean)

            return torch.cat(scores, dim=0).tolist()

        @abstractmethod
        def model_class(self):
            pass

        @abstractmethod
        def compute_batch(self, tokens_source, tokens_target):
            pass

    class EncoderDecoderLM(AbstractLM):
        def model_class(self):
            from transformers import AutoModelForSeq2SeqLM

            return AutoModelForSeq2SeqLM

        def compute_batch(self, tokens_source, tokens_target):
            tokens_docs_ids = tokens_source["input_ids"].to(self.device)
            attention = tokens_source["attention_mask"].to(self.device)
            labels = tokens_target["input_ids"].to(self.device)

            logits = self.model(
                input_ids=tokens_docs_ids.long(),
                attention_mask=attention.long(),
                labels=labels.long(),
            ).logits

            # replace the padding token in the labels by -100
            labels[labels == self.tokenizer.pad_token_id] = -100

            return logits, labels

    class DecoderOnlyLM(AbstractLM):
        def model_class(self):
            from transformers import AutoModelForCausalLM

            return AutoModelForCausalLM

        def compute_batch(self, tokens_source, tokens_target):
            import torch

            tokens = torch.cat(
                [tokens_source["input_ids"], tokens_target["input_ids"]], dim=1
            )
            attention = torch.cat(
                [tokens_source["attention_mask"], tokens_target["attention_mask"]],
                dim=1,
            )
            labels = torch.cat(
                [
                    torch.zeros_like(tokens_source["input_ids"]).fill_(-100),
                    tokens_target["input_ids"],
                ],
                dim=1,
            )

            # replace the padding token in the labels by -100
            labels[labels == self.tokenizer.pad_token_id] = -100

            tokens = tokens.to(self.device)
            attention = attention.to(self.device)
            labels = labels.to(self.device)

            # no need to pass labels as we calculate the loss below per document
            model_output = self.model(
                input_ids=tokens.long(), attention_mask=attention.long()
            )
            logits = model_output.logits

            # in decoder only, the first token is not being generated, it is taken from the input,
            # so the model is generating from token 2 to n+1. therefore, we need to skip the last
            # logit and the first label.
            shifted_logits = logits[..., :-1, :].contiguous()
            shifted_labels = labels[..., 1:].contiguous()

            return shifted_logits, shifted_labels


class NDCG(GlobalMetric):
    """Normalized Discounted Cumulative Gain: measures the quality of ranking with respect to ground truth ranking scores.

    As this measures ranking, it is a global metric that can only be calculated over groups of instances. In the
    common use case where the instances are grouped by different queries, i.e., where the task is to provide a
    relevance score for a search result w.r.t. a query, an nDCG score is calculated per each query (specified in the
    "query" input field of an instance) and the final score is the average across all queries.
    Note that the expected scores are relevance scores (i.e., higher is better) and not rank indices. The absolute
    value of the scores is only meaningful for the reference scores; for the predictions, only the ordering of the
    scores affects the outcome - for example, predicted scores of [80, 1, 2] and [0.8, 0.5, 0.6] will receive
    the same nDCG score w.r.t. a given set of reference scores.

    See also https://en.wikipedia.org/wiki/Discounted_cumulative_gain
    """

    main_score = "nDCG"

    _requirements_list: List[str] = ["sklearn"]

    def prepare(self):
        from sklearn.metrics import ndcg_score

        super().prepare()
        self.eval = ndcg_score

    def compute(
        self,
        references: List[List[Any]],
        predictions: List[Any],
        task_data: List[Any],
    ) -> dict:
        from collections import defaultdict

        query_to_predictions_and_references = defaultdict(lambda: [[], []])
        for reference, pred, inputs_dict in zip(references, predictions, task_data):
            query = inputs_dict.get("query")
            query_to_predictions_and_references[query][0].append(pred)
            query_to_predictions_and_references[query][1].append(reference)

        scores = []
        for q_predictions, q_references in query_to_predictions_and_references.values():
            if len(q_references) == 1:
                continue

            if (
                None in q_predictions
            ):  # model failed to predict numeric scores for some instances
                numeric_predictions = [
                    pred for pred in q_predictions if pred is not None
                ]
                if len(numeric_predictions) <= 1:  # no meaningful ranking
                    scores.append(0)
                    continue
                # consider non-numeric model predictions as ranked last
                min_value = min(numeric_predictions)
                q_predictions = [
                    1 + (pred - min_value) if pred is not None else 0
                    for pred in q_predictions
                ]
            scores.append(self.eval([q_references], [q_predictions]))
        return {self.main_score: mean(scores) if len(scores) > 0 else np.nan}


class RetrievalMetric(InstanceMetric):
    def compute(self, references: List[Any], prediction: Any, task_data: Dict) -> dict:
        # digest input
        pred_ids: List[Any] = prediction
        ref_ids: List[Any] = list(dict.fromkeys(references))

        # relevance_at_k: 1-based dictionary of indicators (0/1), telling whether
        # the doc id retrieved at position k (assuming it is 1-based, so k starts
        # from 1) is in the gold doc ids or not.
        # For example, assuming that in the retrieved docs we have correct predictions
        # at positions 2, 4 and 5 (1-based), the dict will look like:
        # {1: 0, 2: 1, 3: 0, 4: 1, 5: 1, ...}
        relevance_at_k = {
            k + 1: 1 if doc_id in ref_ids else 0 for k, doc_id in enumerate(pred_ids)
        }

        # relevance_sum_at_k: 1-based dictionary of counts, where the value at k determines
        # how many gold doc ids have been observed up to index k.
        relevance_sum_at_k = {}
        for k, value in relevance_at_k.items():
            relevance_sum_at_k[k] = relevance_sum_at_k.get(k - 1, 0) + value

        # precision_at_k: the precision of the top k retrieved documents. For example,
        # assuming that only 1 out of the first 4 retrieved documents is correct, the
        # value at 4 will be 1/4.
        precision_at_k = {k: value / k for k, value in relevance_sum_at_k.items()}

        # recall_at_k: the recall of the top k retrieved documents. For example,
        # assuming that only 2 out of the 3 gold documents are in the top 5 results,
        # the value at 5 will be 2/3.
        n_refs = len(ref_ids)
        recall_at_k = {
            k: value / n_refs if n_refs > 0 else 0
            for k, value in relevance_sum_at_k.items()
        }

        # rank - the 1-based index of the first hit of a gold doc id. So 1
        # means first position.
        rank = 0
        for k, relevance in relevance_at_k.items():
            if relevance == 1:
                rank = k
                break

        # match_at_k: whether we have a match at the top k retrieved documents
        match_at_k = {
            k: 1.0 if value > 0 else 0.0 for k, value in relevance_sum_at_k.items()
        }

        return self._compute(
            relevance_at_k,
            relevance_sum_at_k,
            precision_at_k,
            recall_at_k,
            match_at_k,
            rank,
        )

    @abstractmethod
    def _compute(
        self,
        relevance_at_k,
        relevance_sum_at_k,
        precision_at_k,
        recall_at_k,
        match_at_k,
        rank,
    ) -> dict:
        pass


class MRR(RetrievalMetric):
    main_score = "mrr"

    def _compute(
        self,
        relevance_at_k,
        relevance_sum_at_k,
        precision_at_k,
        recall_at_k,
        match_at_k,
        rank,
    ) -> dict:
        return {self.main_score: 1 / rank if rank > 0 else 0}


class MAP(RetrievalMetric):
    main_score = "map"

    def _compute(
        self,
        relevance_at_k,
        relevance_sum_at_k,
        precision_at_k,
        recall_at_k,
        match_at_k,
        rank,
    ) -> dict:
        result = 0
        if len(relevance_at_k) > 0:
            total = sum(relevance_at_k.values())
            if total > 0:
                dot = sum(relevance_at_k[k] * precision_at_k[k] for k in relevance_at_k)
                result = dot / total
        return {self.main_score: result}


class RetrievalAtK(RetrievalMetric):
    k_list: List[int]
    main_score: str = None

    def prepare(self):
        super().prepare()
        self.main_score = self.score_name("match", self.k_list[0])
        self.ci_scores = [
            self.score_name(measure, k)
            for measure in ["precision", "recall", "match"]
            for k in self.k_list
        ]
        self.reduction_map = {"mean": self.ci_scores}

    @staticmethod
    def score_name(measure: str, k: int):
        return f"{measure}_at_{k}"

    def _compute(
        self,
        relevance_at_k,
        relevance_sum_at_k,
        precision_at_k,
        recall_at_k,
        match_at_k,
        rank,
    ) -> dict:
        result = {}
        for measure_array, measure_name in [
            (precision_at_k, "precision"),
            (recall_at_k, "recall"),
            (match_at_k, "match"),
        ]:
            max_k = max(measure_array.keys())
            for k in self.k_list:
                result[self.score_name(measure_name, k)] = measure_array[min(k, max_k)]
        return result


class KPA(CustomF1):
    def get_element_group(self, element, additional_input):
        return additional_input["keypoint"]

    def get_element_representation(self, element, additional_input):
        return additional_input["keypoint"]

    def should_ignore_element(self, element, additional_input):
        return element == "none"


class RemoteMetric(SingleStreamOperator, Metric):
    """A metric that runs another metric remotely.

    main_score: the score updated by this metric.
    endpoint: the remote host that supports the remote metric execution.
    metric_name: the name of the metric that is executed remotely.
    api_key: optional, passed to the remote metric with the input, allows secure authentication.
    """

    main_score: str = None
    endpoint: str
    metric_name: str
    api_key: str = None

    @staticmethod
    def wrap_inner_metric_pipeline_metric(
        metric_pipeline: MetricPipeline, remote_metrics_endpoint: str
    ) -> MetricPipeline:
        """Wrap the inner metric in a MetricPipeline with a RemoteMetric.

        When executing the returned MetricPipeline, the inner metric will be computed
        remotely (pre and post processing steps in the MetricPipeline will be computed locally).
        """
        local_inner_metric = metric_pipeline.metric
        metric_pipeline = deepcopy(
            metric_pipeline
        )  # To avoid unintentional changes to the catalog contents
        metric_pipeline.metric = RemoteMetric(
            main_score=local_inner_metric.main_score,
            metric_name=local_inner_metric.artifact_identifier,
            endpoint=remote_metrics_endpoint,
        )
        return metric_pipeline

    def get_metric_url(self) -> str:
        return f"{self.endpoint}/{self.metric_name}"

    def process(self, stream: Stream, stream_name: Optional[str] = None) -> Generator:
        predictions, references, additional_inputs, instances = self.consume_stream(
            stream
        )
        metric_request = self.create_metric_request(
            predictions, references, additional_inputs
        )
        metric_response = self.get_metric_response(metric_request)
        self.update_instance_scores(instances, metric_response.instances_scores)
        self.set_global_score(instances, metric_response.global_score)
        yield from instances

    @staticmethod
    def create_metric_request(predictions, references, additional_inputs):
        instance_inputs = [
            InstanceInput(
                prediction=prediction,
                references=reference,
                additional_inputs=additional_input,
            )
            for prediction, reference, additional_input in zip(
                predictions, references, additional_inputs
            )
        ]
        return MetricRequest(instance_inputs=instance_inputs)

    def get_metric_response(self, metric_request: MetricRequest) -> MetricResponse:
        import requests

        response = requests.post(
            url=self.get_metric_url(),
            json=metric_request.to_dict(),
            headers={"Authorization": f"Bearer {self.api_key}"},
        )
        response.raise_for_status()
        response_json = response.json()
        return MetricResponse(**response_json)

    def disable_confidence_interval_calculation(self):
        """Confidence intervals are always disabled for RemoteMetric.

        No need to do anything.
        """
        pass

    def set_n_resamples(self, n_resample):
        """Since confidence intervals are always disabled for remote metrics, this is a no-op."""
        pass


def validate_subgroup_types(
    subgroup_scores_dict: Dict[str, List],
    control_subgroup_types: List[str],
    comparison_subgroup_types: List[str],
):
    """Validate a dict of subgroup type instance score lists, and subgroup type lists.

    Args:
        subgroup_scores_dict: dict where keys are subgroup types and values are lists of instance scores.
        control_subgroup_types: list of subgroup types (potential keys of subgroup_scores_dict) that are the control (baseline) group
        comparison_subgroup_types: list of subgroup types (potential keys of subgroup_scores_dict) that are the group
            to be compared to the control group.

    Returns:
        dict with all NaN scores removed; control_subgroup_types and comparison_subgroup_types will have non-unique elements removed
    """
    # note: subgroup_scores_dict is already a defaultdict of lists, so don't need to check that keys in control_ and comparison_subgroup_types exist in it
    # remove any NaNs
    subgroup_scores_dict.update(
        {
            subgroup_name: [score for score in score_list if not np.isnan(score)]
            for subgroup_name, score_list in subgroup_scores_dict.items()
        }
    )
    assert isinstance(
        control_subgroup_types, list
    ), "control_subgroup_types must be a list"
    assert isinstance(
        comparison_subgroup_types, list
    ), "comparison_subgroup_types must be a list"
    # make sure each list is unique, so that labels aren't double-counted
    control_subgroup_types = list(set(control_subgroup_types))
    comparison_subgroup_types = list(set(comparison_subgroup_types))

    return subgroup_scores_dict, control_subgroup_types, comparison_subgroup_types


def performance_drop_rate(
    subgroup_scores_dict: Dict[str, List],
    control_subgroup_types: List[str],
    comparison_subgroup_types: List[str],
):
    """Percentage decrease of mean performance on test elements relative to that on a baseline (control).

    from https://arxiv.org/pdf/2306.04528.pdf.

    Args:
        subgroup_scores_dict: dict where keys are subgroup types and values are lists of instance scores.
        control_subgroup_types: list of subgroup types (potential keys of subgroup_scores_dict) that are the control (baseline) group
        comparison_subgroup_types: list of subgroup types (potential keys of subgroup_scores_dict) that are the group
            to be compared to the control group.

    Returns:
        numeric PDR metric.
        If only one element (no test set) or the first is 0 (percentage change is undefined) return NaN
        otherwise, calculate PDR
    """
    (
        subgroup_scores_dict,
        control_subgroup_types,
        comparison_subgroup_types,
    ) = validate_subgroup_types(
        subgroup_scores_dict, control_subgroup_types, comparison_subgroup_types
    )

    # combine all scores from each label (if there are more than 1 in each group) into a list
    group_scores_list = [
        np.concatenate(
            [subgroup_scores_dict[subgroup_name] for subgroup_name in name_list]
        )
        for name_list in [control_subgroup_types, comparison_subgroup_types]
    ]
    if any(len(scores) == 0 for scores in group_scores_list):
        # no comparison can be made since there is not at least one score per type
        return np.nan
    control_mean = mean(group_scores_list[0])
    comparison_mean = mean(group_scores_list[1])
    if control_mean == 0:
        # return 0 if comparison is also 0
        if comparison_mean == 0:
            return 0
        return np.nan
    # otherwise, take the percentage change (which may also be 0)
    return 1 - comparison_mean / control_mean


def interpret_effect_size(x: float):
    """Return a string rule-of-thumb interpretation of an effect size value, as defined by Cohen/Sawilowsky.

    See https://en.wikipedia.org/wiki/Effect_size;
    Cohen, Jacob (1988). Statistical Power Analysis for the Behavioral Sciences; and
    Sawilowsky, S (2009). "New effect size rules of thumb". Journal of Modern Applied Statistical Methods. 8 (2): 467-474.

    Value has interpretation of
    - essentially 0 if |x| < 0.01
    - very small if 0.01 <= |x| < 0.2
    - small difference if 0.2 <= |x| < 0.5
    - a medium difference if 0.5 <= |x| < 0.8
    - a large difference if 0.8 <= |x| < 1.2
    - a very large difference if 1.2 <= |x| < 2.0
    - a huge difference if 2.0 <= |x|

    Args:
        x: float effect size value

    Returns:
        string interpretation
    """
    import pandas as pd

    # assign a label according to threshold of the absolute value
    return pd.cut(
        x=[np.abs(x)],
        right=False,
        bins=[-1, 0.01, 0.2, 0.5, 0.8, 1.2, 2.0, np.Inf],
        labels=[
            "essentially zero",
            "very small",
            "small",
            "medium",
            "large",
            "very large",
            "huge",
        ],
    )[0]


def normalized_cohens_h(
    subgroup_scores_dict: Dict[str, List],
    control_subgroup_types: List[str],
    comparison_subgroup_types: List[str],
    interpret=False,
):
    """Cohen's h effect size between two proportions, normalized to interval [-1,1].

    Allows for change-type metric when the baseline is 0 (percentage change, and thus PDR, is undefined)
    https://en.wikipedia.org/wiki/Cohen%27s_h

    Cohen's h effect size metric between two proportions p2 and p1 is 2 * (arcsin(sqrt(p2)) - arcsin(sqrt(p1))).
    h in -pi, pi, with +/-pi representing the largest increase/decrease (p1=0, p2=1), or (p1=1, p2=0).
    h=0 is no change. Unlike percentage change, h is defined even if the baseline (p1) is 0.
    Assumes the scores are in [0,1], either continuous or binary; hence taking the average of a group of scores yields a proportion..
    Calculates the change in the average of the other_scores relative to the average of the baseline_scores.    We rescale this to [-1,1] from [-pi,pi] for clarity, where +- 1 are the most extreme changes, and 0 is no change

    Interpretation: the original unscaled Cohen's h can be interpreted according to function interpret_effect_size

    Thus, the rule of interpreting the effect of the normalized value is to use the same thresholds divided by pi
        - essentially 0 if |norm h| < 0.0031831
        - very small if 0.0031831 <= |norm h| < 0.06366198
        - small difference if 0.06366198 <= |norm h| < 0.15915494
        - a medium difference if 0.15915494 <= |norm h| < 0.25464791
        - a large difference if 0.25464791 <= |norm h| < 0.38197186
        - a very large difference if 0.38197186 <= |norm h| < 0.63661977
        - a huge difference if 0.63661977 <= |norm h|
    Args:
        subgroup_scores_dict: dict where keys are subgroup types and values are lists of instance scores.
        control_subgroup_types: list of subgroup types (potential keys of subgroup_scores_dict) that are the control (baseline) group
        comparison_subgroup_types: list of subgroup types (potential keys of subgroup_scores_dict) that are the group
            to be compared to the control group.
        interpret: boolean, whether to interpret the significance of the score or not
    Returns:
        float score between -1 and 1, and a string interpretation if interpret=True
    """
    (
        subgroup_scores_dict,
        control_subgroup_types,
        comparison_subgroup_types,
    ) = validate_subgroup_types(
        subgroup_scores_dict, control_subgroup_types, comparison_subgroup_types
    )

    # requires scores to be in [0,1]
    for subgroup_name, score_list in subgroup_scores_dict.items():
        assert all(
            0 <= score <= 1 for score in score_list
        ), f"all {subgroup_name} scores must be in [0,1]"

    # combine all scores from each label (if there are more than 1 in each group) into a list
    group_scores_list = [
        np.concatenate(
            [subgroup_scores_dict[subgroup_name] for subgroup_name in name_list]
        )
        for name_list in [control_subgroup_types, comparison_subgroup_types]
    ]

    if any(len(scores) == 0 for scores in group_scores_list):
        # no comparison can be made since there is not at least one score per type
        h, norm_h = np.nan, np.nan
    else:
        control_mean = mean(group_scores_list[0])
        comparison_mean = mean(group_scores_list[1])
        h = 2 * (np.arcsin(np.sqrt(comparison_mean)) - np.arcsin(np.sqrt(control_mean)))
        norm_h = np.clip(a=h / np.pi, a_min=-1, a_max=1)

    if not interpret:
        return norm_h

    return norm_h, interpret_effect_size(h)


def normalized_hedges_g(
    subgroup_scores_dict: Dict[str, List[float]],
    control_subgroup_types: List[str],
    comparison_subgroup_types: List[str],
    interpret=False,
):
    """Hedge's g effect size between mean of two samples, normalized to interval [-1,1].  Better than Cohen's d for small sample sizes.

    Takes into account the variances within the samples, not just the means.

    Args:
        subgroup_scores_dict: dict where keys are subgroup types and values are lists of instance scores.
        control_subgroup_types: list of subgroup types (potential keys of subgroup_scores_dict) that are the control (baseline) group
        comparison_subgroup_types: list of subgroup types (potential keys of subgroup_scores_dict) that are the group
            to be compared to the control group.
        interpret: boolean, whether to interpret the significance of the score or not
    Returns:
        float score between -1 and 1, and a string interpretation if interpret=True
    """
    (
        subgroup_scores_dict,
        control_subgroup_types,
        comparison_subgroup_types,
    ) = validate_subgroup_types(
        subgroup_scores_dict, control_subgroup_types, comparison_subgroup_types
    )

    # combine all scores from each label (if there are more than 1 in each group) into a list
    group_scores_list = [
        np.concatenate(
            [subgroup_scores_dict[subgroup_name] for subgroup_name in name_list]
        )
        for name_list in [control_subgroup_types, comparison_subgroup_types]
    ]

    group_n = [len(scores) for scores in group_scores_list]
    if any(nn == 0 for nn in group_n) or all(nn <= 1 for nn in group_n):
        # if at least one sample size is 0 for one type, no comparison can be made at all
        # if both sample sizes are 1, then the denominator is undefined since divide by n1 + n2 - 2
        # so require at least one sample to have > 1 observation, and both to have >= 1.
        g, norm_g = np.nan, np.nan
    else:
        # otherwise, calculate the variances
        group_mean = [mean(scores) for scores in group_scores_list]
        # sample variance with 1 degree of freedom (denominator n-1); if n=1, return 0 since otherwise throws an error
        group_var = [
            0.0 if nn == 1 else np.var(scores, ddof=1)
            for scores, nn in zip(group_scores_list, group_n)
        ]
        var_total = sum([(nn - 1) * vv for vv, nn in zip(group_var, group_n)])
        pooled_sd = np.sqrt(var_total / (sum(group_n) - 2))

        max_absolute_value = 5
        gmd = float(group_mean[1] - group_mean[0])

        if gmd == 0:
            # if exactly the same, return 0
            g = 0.0
        else:
            try:
                g = gmd / pooled_sd
            except ZeroDivisionError:
                # return a large effect size to avoid explosion if there is zero variance
                g = np.sign(gmd) * max_absolute_value

        n = sum(group_n)
        if 3 < n < 50:
            # small sample adjustment see https://www.itl.nist.gov/div898/software/dataplot/refman2/auxillar/hedgeg.htm
            # the multiplier is 0 if n <= 3
            g *= ((n - 3) / (n - 2.25)) * np.sqrt((n - 2) / n)
        # clip it at a very large value so it doesn't become infinite if the variance (denominator) is very small or 0
        g = float(np.clip(a=g, a_min=-1 * max_absolute_value, a_max=max_absolute_value))
        norm_g = g / max_absolute_value

    if not interpret:
        return norm_g
    return norm_g, interpret_effect_size(g)


def mean_subgroup_score(
    subgroup_scores_dict: Dict[str, List], subgroup_types: List[str]
):
    """Return the mean instance score for a subset (possibly a single type) of variants (not a comparison).

    Args:
        subgroup_scores_dict: dict where keys are subgroup types and values are lists of instance scores.
        subgroup_types: the keys (subgroup types) for which the average will be computed.

    Returns:
        float score
    """
    subgroup_scores_dict, subgroup_types, _ = validate_subgroup_types(
        subgroup_scores_dict, subgroup_types, []
    )

    # combine all desired subgroup scores
    score_list = np.concatenate(
        [subgroup_scores_dict[subgroup_name] for subgroup_name in subgroup_types]
    )
    if len(score_list) == 0:
        # no scores to use
        return np.nan
    return mean(score_list)


# metrics using mean reduction
class GroupMeanAccuracy(Accuracy):
    reduction_map = {"group_mean": {"agg_func": ["mean", nan_mean, False]}}


class FixedGroupMeanAccuracy(Accuracy):
    # the same as GroupMeanAccuracy, except the groups are fixed and are resampled together
    reduction_map = {"group_mean": {"agg_func": ["mean", nan_mean, True]}}


# same as above, now using StringContainment
class GroupMeanStringContainment(StringContainment):
    reduction_map = {"group_mean": {"agg_func": ["mean", nan_mean, False]}}


class FixedGroupMeanStringContainment(StringContainment):
    # the same as GroupMeanStringContainment, except the groups are fixed and are resampled together
    reduction_map = {"group_mean": {"agg_func": ["mean", nan_mean, True]}}


# take only the (fixed) group mean of baseline or other (paraphrases) scores
class FixedGroupMeanBaselineAccuracy(Accuracy):
    subgroup_column = "variant_type"
    # take mean of "original" variants only
    reduction_map = {
        "group_mean": {
            "agg_func": [
                "mean_baseline",
                lambda scd: mean_subgroup_score(
                    subgroup_scores_dict=scd, subgroup_types=["original"]
                ),
                True,
            ],
        }
    }


class FixedGroupMeanParaphraseAccuracy(Accuracy):
    subgroup_column = "variant_type"
    # take mean of "paraphrase" variants only
    reduction_map = {
        "group_mean": {
            "agg_func": [
                "mean_paraphrase",
                lambda scd: mean_subgroup_score(
                    subgroup_scores_dict=scd, subgroup_types=["paraphrase"]
                ),
                True,
            ],
        }
    }


# same as above but using StringContainment
class FixedGroupMeanBaselineStringContainment(StringContainment):
    subgroup_column = "variant_type"
    # take mean of "original" variants only
    reduction_map = {
        "group_mean": {
            "agg_func": [
                "mean_baseline",
                lambda scd: mean_subgroup_score(
                    subgroup_scores_dict=scd, subgroup_types=["original"]
                ),
                True,
            ],
        }
    }


class FixedGroupMeanParaphraseStringContainment(StringContainment):
    subgroup_column = "variant_type"
    # take mean of "paraphrase" variants only
    reduction_map = {
        "group_mean": {
            "agg_func": [
                "mean_paraphrase",
                lambda scd: mean_subgroup_score(
                    subgroup_scores_dict=scd, subgroup_types=["paraphrase"]
                ),
                True,
            ],
        }
    }


# using PDR
class FixedGroupPDRParaphraseAccuracy(Accuracy):
    subgroup_column = "variant_type"
    reduction_map = {
        "group_mean": {
            "agg_func": [
                "pdr_paraphrase",
                lambda scd: performance_drop_rate(
                    subgroup_scores_dict=scd,
                    control_subgroup_types=["original"],
                    comparison_subgroup_types=["paraphrase"],
                ),
                True,
            ],
        }
    }


class FixedGroupPDRParaphraseStringContainment(StringContainment):
    subgroup_column = "variant_type"
    reduction_map = {
        "group_mean": {
            "agg_func": [
                "pdr_paraphrase",
                lambda scd: performance_drop_rate(
                    subgroup_scores_dict=scd,
                    control_subgroup_types=["original"],
                    comparison_subgroup_types=["paraphrase"],
                ),
                True,
            ],
        }
    }


class GroupMeanTokenOverlap(TokenOverlap):
    reduction_map = {
        "group_mean": {
            "agg_func": ["mean", nan_mean, False],
            "score_fields": ["f1", "precision", "recall"],
        }
    }


# using Cohens's h for proportions
class FixedGroupNormCohensHParaphraseAccuracy(Accuracy):
    subgroup_column = "variant_type"
    reduction_map = {
        "group_mean": {
            "agg_func": [
                "norm_cohens_h_paraphrase",
                lambda scd: normalized_cohens_h(
                    subgroup_scores_dict=scd,
                    control_subgroup_types=["original"],
                    comparison_subgroup_types=["paraphrase"],
                ),
                True,
            ],
        }
    }


class FixedGroupNormCohensHParaphraseStringContainment(StringContainment):
    subgroup_column = "variant_type"
    reduction_map = {
        "group_mean": {
            "agg_func": [
                "norm_cohens_h_paraphrase",
                lambda scd: normalized_cohens_h(
                    subgroup_scores_dict=scd,
                    control_subgroup_types=["original"],
                    comparison_subgroup_types=["paraphrase"],
                ),
                True,
            ],
        }
    }


# using Hedges' g (takes into account internal variation in group scores)
class FixedGroupNormHedgesGParaphraseAccuracy(Accuracy):
    subgroup_column = "variant_type"
    reduction_map = {
        "group_mean": {
            "agg_func": [
                "norm_hedges_g_paraphrase",
                lambda scd: normalized_hedges_g(
                    subgroup_scores_dict=scd,
                    control_subgroup_types=["original"],
                    comparison_subgroup_types=["paraphrase"],
                ),
                True,
            ],
        }
    }


class FixedGroupNormHedgesGParaphraseStringContainment(StringContainment):
    subgroup_column = "variant_type"
    reduction_map = {
        "group_mean": {
            "agg_func": [
                "norm_hedges_g_paraphrase",
                lambda scd: normalized_hedges_g(
                    subgroup_scores_dict=scd,
                    control_subgroup_types=["original"],
                    comparison_subgroup_types=["paraphrase"],
                ),
                True,
            ],
        }
    }


# for above metrics, take absolute value of group score first; this measures variation in either direction
class FixedGroupAbsvalNormCohensHParaphraseAccuracy(Accuracy):
    subgroup_column = "variant_type"
    reduction_map = {
        "group_mean": {
            "agg_func": [
                "absval_norm_cohens_h_paraphrase",
                lambda scd: np.abs(
                    normalized_cohens_h(
                        subgroup_scores_dict=scd,
                        control_subgroup_types=["original"],
                        comparison_subgroup_types=["paraphrase"],
                    )
                ),
                True,
            ],
        }
    }


class FixedGroupAbsvalNormCohensHParaphraseStringContainment(StringContainment):
    subgroup_column = "variant_type"
    reduction_map = {
        "group_mean": {
            "agg_func": [
                "absval_norm_cohens_h_paraphrase",
                lambda scd: np.abs(
                    normalized_cohens_h(
                        subgroup_scores_dict=scd,
                        control_subgroup_types=["original"],
                        comparison_subgroup_types=["paraphrase"],
                    )
                ),
                True,
            ],
        }
    }


class FixedGroupAbsvalNormHedgesGParaphraseAccuracy(Accuracy):
    subgroup_column = "variant_type"
    reduction_map = {
        "group_mean": {
            "agg_func": [
                "absval_norm_hedges_g_paraphrase",
                lambda scd: np.abs(
                    normalized_hedges_g(
                        subgroup_scores_dict=scd,
                        control_subgroup_types=["original"],
                        comparison_subgroup_types=["paraphrase"],
                    )
                ),
                True,
            ],
        }
    }


class FixedGroupAbsvalNormHedgesGParaphraseStringContainment(StringContainment):
    subgroup_column = "variant_type"
    reduction_map = {
        "group_mean": {
            "agg_func": [
                "absval_norm_hedges_g_paraphrase",
                lambda scd: np.abs(
                    normalized_hedges_g(
                        subgroup_scores_dict=scd,
                        control_subgroup_types=["original"],
                        comparison_subgroup_types=["paraphrase"],
                    )
                ),
                True,
            ],
        }
    }


class BinaryMaxF1(F1Binary):
    """Calculate the maximal F1 and the decision threshold that achieves it for a binary task with float predictions."""

    main_score = "max_f1_binary"

    def compute(
        self,
        references: List[List[str]],
        predictions: List[List[str]],
        task_data: List[Dict],
    ) -> dict:
        assert all(
            len(reference) == 1 for reference in references
        ), "Only a single reference per prediction is allowed in F1 metric"

        float_predictions = [to_float_or_default(p) for p in predictions]

        best_thr = -1
        best_f1 = -1
        for thr in set(float_predictions):
            new_predictions = [
                "1" if float_prediction >= thr else "0"
                for float_prediction in float_predictions
            ]
            f1 = super().compute(references, new_predictions, task_data)[
                self.main_score
            ]
            if f1 > best_f1:
                best_f1 = f1
                best_thr = thr

        return {self.main_score: best_f1, "best_thr_maxf1": best_thr}


class BinaryAccuracy(InstanceMetric):
    """Calculate accuracy for a binary task, using 0.5 as the threshold in the case of float predictions."""

    reduction_map = {"mean": ["accuracy_binary"]}
    main_score = "accuracy_binary"
    ci_scores = ["accuracy_binary"]
    pos_classes = {"1", "1.0", "yes", "true"}
    threshold = 0.5

    def compute(
        self, references: List[Any], prediction: Any, task_data: List[Dict]
    ) -> dict:
        assert (
            len(references) == 1
        ), "Only a single reference per prediction is allowed in Binary Accuracy metric"

        float_prediction = to_float_or_default(prediction)
        prediction = str(int(float_prediction > self.threshold))
        references = ["1"] if references[0].lower() in self.pos_classes else ["0"]

        result = {self.main_score: float([prediction] == references)}
        result["score"] = result[self.main_score]
        result["score_name"] = self.main_score
        return result


class BinaryMaxAccuracy(GlobalMetric):
    """Calculate the maximal accuracy and the decision threshold that achieves it for a binary task with float predictions."""

    process_single_instances = False
    main_score = "max_accuracy_binary"
    pos_classes = {"1", "1.0", "yes", "true"}

    def compute(
        self,
        references: List[List[str]],
        predictions: List[List[str]],
        task_data: List[Dict],
    ) -> dict:
        assert all(
            len(reference) == 1 for reference in references
        ), "Only a single reference per prediction is allowed in BinaryMaxAccuracy metric"

        float_predictions = [to_float_or_default(p) for p in predictions]
        references = [
            ["1"] if r[0].lower() in self.pos_classes else ["0"] for r in references
        ]

        best_thr = -1
        best_acc = -1
        for thr in set(float_predictions):
            new_predictions = [
                "1" if float_prediction >= thr else "0"
                for float_prediction in float_predictions
            ]
            acc = np.mean(
                [
                    [prediction] == reference
                    for prediction, reference in zip(new_predictions, references)
                ]
            )
            if acc > best_acc:
                best_acc = acc
                best_thr = thr

        return {self.main_score: best_acc, "best_thr_max_acc": best_thr}<|MERGE_RESOLUTION|>--- conflicted
+++ resolved
@@ -57,7 +57,6 @@
         return instance
 
 
-<<<<<<< HEAD
 class ConfidenceIntervalMixin(Artifact):
     n_resamples: int = OptionalField(default=None)
     confidence_level: float = OptionalField(default=0.95)
@@ -74,13 +73,7 @@
         super().prepare()
         if self.ci_scores is None:
             self.ci_scores = [self.main_score]
-=======
-class Metric(Artifact):
-    @property
-    @abstractmethod
-    def main_score(self):
-        pass
->>>>>>> 9363a9c4
+
 
     def consume_stream(self, stream: Stream):
         references = []
@@ -117,13 +110,12 @@
             scores["global"] = global_score
 
 
-<<<<<<< HEAD
+
 class ReducingMixin(Artifact):
     reduction_map: Dict[str, List[str]] = OptionalField(default=None)
     implemented_reductions: List[str] = AbstractField()
 
-=======
->>>>>>> 9363a9c4
+
 
 class MetricWithConfidenceInterval(Metric):
     # The number of resamples used to estimate the confidence intervals of this metric.
@@ -136,12 +128,7 @@
         _max_32bit = 2**32 - 1
         return np.random.default_rng(hash(get_seed()) & _max_32bit)
 
-<<<<<<< HEAD
-=======
-    def disable_confidence_interval_calculation(self):
-        self.n_resamples = None
-
->>>>>>> 9363a9c4
+
     def _can_compute_confidence_intervals(self, num_predictions):
         if self.ci_disabled:
             return False
@@ -925,12 +912,7 @@
     )
     metric: Metric = None
 
-<<<<<<< HEAD
-=======
-    def disable_confidence_interval_calculation(self):
-        self.metric.disable_confidence_interval_calculation()
-
->>>>>>> 9363a9c4
+
     def verify(self):
         assert self.main_score is not None, "main_score is not set"
 
