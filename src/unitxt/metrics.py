import re
import string
import uuid
import warnings
from abc import ABC, abstractmethod
from collections import Counter
from copy import deepcopy
from dataclasses import field
from statistics import mean
from typing import Any, Dict, Generator, List, Optional, Tuple

import evaluate
import numpy
import numpy as np
from scipy.stats import bootstrap
from scipy.stats._warnings_errors import DegenerateDataWarning

from .artifact import Artifact
from .dataclass import AbstractField, InternalField, OptionalField, RequiredField
from .logging_utils import get_logger
from .metric_utils import InstanceInput, MetricRequest, MetricResponse
from .operator import (
    MultiStreamOperator,
    SingleStreamOperator,
    StreamingOperator,
    StreamInstanceOperator,
)
from .operators import CopyFields
from .random_utils import get_seed
from .settings_utils import get_settings
from .stream import MultiStream, Stream
from .type_utils import isoftype, to_float_or_default

logger = get_logger()
settings = get_settings()

warnings.filterwarnings("ignore", category=DegenerateDataWarning)


def nan_mean(x):
    import warnings

    with warnings.catch_warnings():
        # final mean should be mean of scores, ignoring NaN, hence nanmean
        # but if the group function values is NaN for ALL values, nanmean throws a
        # RuntimeWarning that it is calculating the mean of an empty slice (with no non-Nans)
        # this is the desired behavior, but we want to avoid the warning here
        warnings.simplefilter("ignore", category=RuntimeWarning)
        return np.nanmean(x)


class UpdateStream(StreamInstanceOperator):
    update: dict

    def process(
        self, instance: Dict[str, Any], stream_name: Optional[str] = None
    ) -> Dict[str, Any]:
        instance.update(self.update)
        return instance


class ConfidenceIntervalMixin(Artifact):
    n_resamples: int = OptionalField(default=None)
    confidence_level: float = OptionalField(default=0.95)
    ci_scores: List[str] = OptionalField(default=None)
    ci_disabled: bool = OptionalField(default=False)

<<<<<<< HEAD
=======
    def consume_stream(self, stream: Stream):
        references = []
        predictions = []
        additional_inputs = []
        instances = []
        for instance in stream:
            references.append(instance["references"])
            predictions.append(instance["prediction"])
            additional_inputs.append(
                instance["additional_inputs"] if "additional_inputs" in instance else {}
            )
            instances.append(instance)
        return predictions, references, additional_inputs, instances

    @staticmethod
    def update_instance_scores(instances, instances_scores: List[Dict[str, Any]]):
        for instance, new_scores in zip(instances, instances_scores):
            if "score" not in instance:
                instance["score"] = {}
            scores = instance["score"]
            if "instance" not in scores:
                scores["instance"] = {}
            scores["instance"].update(new_scores)

    @staticmethod
    def set_global_score(instances, global_score: Dict[str, Any]):
        for instance in instances:
            if "score" not in instance:
                instance["score"] = {}
            scores = instance["score"]
            if "global" not in scores:
                scores["global"] = {}
            scores["global"] = global_score

    @abstractmethod
    def disable_confidence_interval_calculation(self):
        pass
>>>>>>> f3745a99

class Metric(ConfidenceIntervalMixin):
    main_score: str = RequiredField()

    def prepare(self):
        super().prepare()
        if self.ci_scores is None:
            self.ci_scores = [self.main_score]


class ReducingMixin(Artifact):
    reduction_map: Dict[str, List[str]] = OptionalField(default=None)
    implemented_reductions: List[str] = AbstractField()


class MetricWithConfidenceInterval(Metric):
    # The number of resamples used to estimate the confidence intervals of this metric.
    # Use None to disable confidence interval computation.

    @staticmethod
    def new_random_generator():
        # The np.random.default_rng expects a 32-bit int, while hash(..) can return a 64-bit integer.
        # So use '& MAX_32BIT' to get a 32-bit seed.
        _max_32bit = 2**32 - 1
        return np.random.default_rng(hash(get_seed()) & _max_32bit)

    def _can_compute_confidence_intervals(self, num_predictions):
        if self.ci_disabled:
            return False

        assert (
            self.n_resamples is not None
        ), "Confidence interval requires n_rsamples (got None), otherwise you can disable ci with ci_disabled=True."
        assert (
            self.n_resamples > 1
        ), "Confidence interval requires more n_rsamples > 1, otherwise you can disable ci with ci_disabled=True."

        return num_predictions > 1

    @staticmethod
    def average_item_scores(instances: List[dict], score_name: str):
        """Calculate mean of a set of instance scores (given by score_name), omitting NaN values.

        Args:
            instances: list of dicts of each instance's instance scores.
            score_name: score field names to compute the mean for.
        """
        return nan_mean(
            [instance["score"]["instance"][score_name] for instance in instances]
        )

    def score_based_confidence_interval(
        self,
        instances: List[dict],
        score_names: List[str],
        aggregation_func=None,
        ci_score_prefix="",
    ):
        """Compute confidence intervals based on existing scores, already computed on the input instances.

        Unlike GlobalMetric, this is simply a function of the instance scores (possibly taking into account task_data field),
         so they don't need to be recomputed after every bootstrap draw.

        Args:
            instances: The instances for which the confidence intervals are computed; should already have the relevant instance scores calculated.
            score_names: List of instance score field names to compute a confidence interval for.
            aggregation_func: A function with arguments instances, field_name; is applied on list of instances (which may include task_data
                field, as well as the prediction and references), and the field_name; default is simply to take the mean field_name from
                instances after resampling, if argument is None.
            ci_score_prefix: An optional string prefix to the score_name in the CI.  Useful in cases where the
                aggregation_func is something other than the mean

        Returns:
            Dict of confidence interval values
        """
        result = {}

        if not self._can_compute_confidence_intervals(num_predictions=len(instances)):
            return result

        ci_score_prefix = str(ci_score_prefix)
        if aggregation_func is None:
            # if aggregation_func is None, we simply take the mean of the resampled instance scores
            # otherwise, the aggregation_func needs to be applied AFTER resampling the instances;
            #   that is, re-form the groups, calculate the function, and take the mean of the group scores
            aggregation_func = self.average_item_scores
        for score_name in score_names:
            # need to redefine the statistic function within the loop because score_name is a loop variable
            def statistic(arr, axis, score_name=score_name):
                # arr is a 2d array where each row is a resampling, so we
                # iterate over the rows and compute the metric on each resampling
                scores = numpy.apply_along_axis(
                    lambda resampled_instances: aggregation_func(
                        resampled_instances, score_name
                    ),
                    axis=axis,
                    arr=arr,
                )
                return self.resample_from_non_nan(scores)

            # apply bootstrap only on the relevant field
            ci = bootstrap(
                (instances,),
                statistic=statistic,
                n_resamples=self.n_resamples,
                confidence_level=self.confidence_level,
                random_state=self.new_random_generator(),
            ).confidence_interval
            full_score_name = ci_score_prefix + score_name
            result[f"{full_score_name}_ci_low"] = ci.low
            result[f"{full_score_name}_ci_high"] = ci.high
            if score_name == self.main_score:
                result["score_ci_low"] = ci.low
                result["score_ci_high"] = ci.high
        return result

    def resample_from_non_nan(self, values):
        """Given an array values, will replace any NaN values with elements resampled with replacement from the non-NaN ones.

        here we deal with samples on which the metric could not be computed. These are
        edge cases - for example, when the sample contains only empty strings.
        CI is about the distribution around the statistic (e.g. mean), it doesn't deal with
        cases in which the metric is not computable. Therefore, we ignore these edge cases
        as part of the computation of CI.

        In theory there would be several ways to deal with this:
        1. skip the errors and return a shorter array => this fails because Scipy requires
        this callback (i.e. the statistic() callback) to return an array of the same size
        as the number of resamples
        2. Put np.nan for the errors => this fails because in such case the ci itself
        becomes np.nan. So one edge case can fail the whole CI computation.
        3. Replace the errors with a sampling from the successful cases => this is what is implemented.

        This resampling makes it so that, if possible, the bca confidence interval returned by bootstrap will not be NaN, since
        bootstrap does not ignore NaNs.  However, if there are 0 or 1 non-NaN values, or all non-NaN values are equal,
        the resulting distribution will be degenerate (only one unique value) so the CI will still be NaN since there is
        no variability.  In this case, the CI is essentially an interval of length 0 equaling the mean itself.
        """
        if values.size > 1:
            error_indices = numpy.isnan(values)
            n_errors = sum(error_indices)
            if 0 < n_errors < values.size:
                # replace NaN aggregate scores with random draws from non-NaN scores, so that confidence interval isn't NaN itself
                values[error_indices] = self.new_random_generator().choice(
                    values[~error_indices], n_errors, replace=True
                )
        return values

    def compute_global_confidence_intervals(
        self, references, predictions, task_data, score_name
    ):
        """Computed confidence intervals for a set of references and predictions."""
        random_gen = self.new_random_generator()

        def statistic(arr, axis):
            # arr is a 2d array where each row is a resampling, so we
            # iterate over the rows and compute the metric on each resampling
            def metric(sample_refs, sample_preds, sample_task_data):
                try:
                    return self._compute(
                        references=sample_refs,
                        predictions=sample_preds,
                        task_data=sample_task_data,
                    )["score"]
                except Exception as e:
                    # this happens in edge cases, for example, when the sampling creates a
                    # sample where all strings are empty and this fails bleu.
                    logger.info(f"Warning in {self.__class__.__name__}", e)
                    return np.nan

            # resample the instance scores, and then return the global score each time
            scores = numpy.apply_along_axis(
                lambda x: metric(
                    sample_refs=[references[i] for i in x],
                    sample_preds=[predictions[i] for i in x],
                    sample_task_data=[task_data[i] for i in x],
                ),
                axis=axis,
                arr=arr,
            )

            # in some resamplings of instances, the global score may be NaN since it cannot be computed;
            # in these cases, the bca confidence interval will be NaN because it does not ignore these values,
            # so we replace any NaN values with those resampled from the non-NaN ones.
            return self.resample_from_non_nan(scores)

        result = {}
        num_predictions = len(predictions)
        if self._can_compute_confidence_intervals(num_predictions=num_predictions):
            identifiers = list(range(num_predictions))
            ci = bootstrap(
                (identifiers,),
                statistic=statistic,
                n_resamples=self.n_resamples,
                confidence_level=self.confidence_level,
                random_state=random_gen,
            ).confidence_interval
            result["score_ci_low"] = ci.low
            result["score_ci_high"] = ci.high
            result[f"{score_name}_ci_low"] = ci.low
            result[f"{score_name}_ci_high"] = ci.high
        return result


class GlobalMetric(SingleStreamOperator, MetricWithConfidenceInterval):
    """A class for computing metrics that require joint calculations over all instances and are not just aggregation of scores of individuals instances.

    For example, macro_F1 requires
    calculation requires calculation of recall and precision per class, so all instances of the class
    need to be considered.  Accuracy, on the other hand, is just an average of the accuracy of all the instances.
    """

    process_single_instances: bool = True

    def prepare(self):
        super().prepare()
        if self.n_resamples is None:
            self.n_resamples = settings.num_resamples_for_global_metrics

    def process(self, stream: Stream, stream_name: Optional[str] = None) -> Generator:
        references = []
        predictions = []
        task_data = []
        global_score = {}

        instances = []

        for instance in stream:
            if "score" not in instance:
                instance["score"] = {"global": global_score, "instance": {}}
            else:
                global_score = instance["score"]["global"]

            instance_references, instance_prediction = (
                instance["references"],
                instance["prediction"],
            )
            references.append(instance_references)
            predictions.append(instance_prediction)
            instances.append(instance)

            instance_task_data = (
                instance["task_data"] if "task_data" in instance else {}
            )
            task_data.append(instance_task_data)
            instance_score = None
            # for backward compatibility
            no_score_value = np.nan
            if self.process_single_instances:
                try:
                    instance_score = self._compute(
                        [instance_references],
                        [instance_prediction],
                        [instance_task_data],
                    )
                except:
                    no_score_value = None
            if not instance_score:
                instance_score = {
                    "score": no_score_value,
                    "score_name": self.main_score,
                }

                if isinstance(self.main_score, str):
                    instance_score[self.main_score] = no_score_value

            instance["score"]["instance"].update(instance_score)

        result = self._compute(references, predictions, task_data)

        global_score.update(result)

        score_name = global_score["score_name"]
        confidence_interval = self.compute_global_confidence_intervals(
            references, predictions, task_data, score_name
        )
        global_score.update(confidence_interval)

        for instance in instances:
            instance["score"]["global"] = global_score
            yield instance

    def _compute(
        self,
        references: List[List[str]],
        predictions: List[str],
        task_data: List[Any],
    ) -> dict:
        result = self.compute(references, predictions, task_data)
        result["score"] = result[self.main_score]
        result["score_name"] = self.main_score
        return result

    @abstractmethod
    def compute(
        self,
        references: List[List[Any]],
        predictions: List[Any],
        task_data: List[Any],
    ) -> dict:
        """Computes a scores dictionary on a list of references, predictions and input.

        This function is called once per instance, and then another time
        over all data instances.

        Returns:
            a dictionary of scores that is set as:
              the instance scores when called on a single data instance
              the global score when called on the all data instances
        """
        pass


class BulkInstanceMetric(
    SingleStreamOperator, MetricWithConfidenceInterval, ReducingMixin
):
    implemented_reductions: List[str] = OptionalField(default_factory=lambda: ["mean"])

    def prepare(self):
        super().prepare()
        if self.n_resamples is None:
            self.n_resamples = settings.num_resamples_for_instance_metrics
        if self.reduction_map is None:
            self.reduction_map = {self.implemented_reductions[0]: [self.main_score]}

    def process(self, stream: Stream, stream_name: Optional[str] = None) -> Generator:
        global_score = {}
        instances = []

        # consume the stream
        references, predictions = map(
            list,
            zip(
                *[
                    (instance["references"], instance["prediction"])
                    for instance in stream
                ]
            ),
        )

        task_data = [
            instance["task_data"] if "task_data" in instance else {}
            for instance in stream
        ]

        # compute the metric over all refs and preds
        instance_scores = self.compute(
            references=references,
            predictions=predictions,
            task_data=task_data,
        )

        # add the score and score_name fields
        for instance_score in instance_scores:
            instance_score["score"] = instance_score[self.main_score]
            instance_score["score_name"] = self.main_score

        for instance, score in zip(stream, instance_scores):
            if "score" not in instance:
                instance["score"] = {"global": global_score, "instance": {}}
            else:
                global_score = instance["score"]["global"]

            instance["score"]["instance"].update(score)

            instances.append(instance)

        for reduction, fields in self.reduction_map.items():
            assert (
                reduction in self.implemented_reductions
            ), f"Reduction {reduction} is not implemented, use one of {self.implemented_reductions}"

            if reduction == "mean":
                for field_name in fields:
                    global_score[field_name] = mean(
                        [
                            instance["score"]["instance"][field_name]
                            for instance in instances
                        ]
                    )
                    if field_name == self.main_score:
                        global_score["score"] = global_score[field_name]
                        global_score["score_name"] = self.main_score

                ci_fields = (
                    list(set(self.ci_scores))
                    if self.ci_scores is not None
                    else [self.main_score]
                )
                confidence_interval = self.score_based_confidence_interval(
                    instances=instances, score_names=ci_fields
                )
                global_score.update(confidence_interval)

        for instance in instances:
            yield instance

    @abstractmethod
    def compute(
        self,
        references: List[List[Any]],
        predictions: List[Any],
        task_data: List[Dict],
    ) -> List[Dict[str, Any]]:
        pass


class InstanceMetric(SingleStreamOperator, MetricWithConfidenceInterval, ReducingMixin):
    """Class for metrics for which a global score can be calculated by aggregating the instance scores (possibly with additional instance inputs).

    InstanceMetric currently allows two reductions:
    1. 'mean', which calculates the mean of instance scores,
    2. 'group_mean', which first applies an aggregation function specified in the reduction_map
        to instance scores grouped by the field grouping_field (which must not be None), and returns the mean
        of the group scores; if grouping_field is None, grouping is disabled.
        See _validate_group_mean_reduction for formatting instructions.
    """

    implemented_reductions: List[str] = OptionalField(
        default_factory=lambda: ["mean", "group_mean"]
    )

    # some group_mean aggregation functions (3rd element of "agg_func" list in the reduction)
    # only require a list of instance scores (e.g., mean, median, etc.).  Others aggregation functions
    # require an additional column (e.g., a subgroup identifier) by which the instance scores will be grouped
    # if subgroup_column is not None, a column by the specified name will be required in task_data
    subgroup_column: str = OptionalField(default=None)

    def prepare(self):
        super().prepare()
        if self.n_resamples is None:
            self.n_resamples = settings.num_resamples_for_instance_metrics
        if self.reduction_map is None:
            self.reduction_map = {self.implemented_reductions[0]: [self.main_score]}

    def _validate_group_mean_reduction(self, instances: List[dict]):
        """Ensure that group_mean reduction_map is properly formatted.

        Example: Apply the variance (np.var) to group Accuracy instance scores.  This class would be specified as follows:

        class GroupVarianceAccuracy(Accuracy):
            reduction_map = {'group_mean': {'agg_func': ['variance', np.var, True]}}

        reduction_map must be a dict with values containing
        - an 'agg_func' field with value being a 3-element list where
            - 1st element is a string name of the aggregation function (used in naming the CI report)
            - 2nd element is the callable aggregation function
            - 3rd element is a Boolean indicator of whether, during boostrap CI calculation, the groups are to be sampled as single units.
                If True, the group scores are calculated and then resampled.  This treats the group units as the unit of
                interest for which the CI is being compared.
                If False, the instances are resampled individually, and the groups determined
                (meaning the groups may be of slightly different size or composition from the original
                depending on the resampling of the instances).
        - Optional: 'score_fields' key with list value containing the string names of fields to apply the aggregation to
            - If not present, the parent class main_score is used.

        The aggregation function (2nd element of agg_func) can be one of two types:
        1. simple: calculate a summary statistic from a single group of values (e.g. mean, median, etc.).
            This is best suited for cases where the instances are independent of each other, other than belonging to the same group
        2. comparison: requires subgroup_column to be specified.  This function conducts
            a comparison between scores for differing values of subgroup_column (e.g., 'original' vs 'paraphrase').
            An example is where the original instance is a question, and the others are various paraphrases
            or perturbations of this question.  Here, the function would return, say, a comparison of the instance accuracies
            rather than, say, the average instance accuracy.
            In these cases, we recommend setting the 3rd parameter to be True so that the groups are resampled together.

        Example:
            class GroupVsBaselineDiffAccuracy(Accuracy):
                subgroup_column = 'variant_type'
                reduction_map = {'group_mean': {'agg_func': ['accuracy_diff', accuracy_diff, True],}}

            # where the function is defined as
            def accuracy_diff(subgroup_scores_dict, expected_subgroup_types=['original', 'paraphrase']):
                validate_subgroup_types(subgroup_scores_dict, expected_subgroup_types)
                from statistics import mean
                return mean(subgroup_scores_dict['paraphrase']) - mean(subgroup_scores_dict['original'])
            The input dataset should look like:

            'group_id'  'question'                                   'variant_type'
            1           'How do you fix a car engine?'               'original'
            1           'What is the best way to fix an engine?'     'paraphrase'
            1           'How do you repair a car engine?'            'paraphrase'
            1           'How do I repair my engine?'                 'paraphrase'
            2           'Why are ants eating my food?'               'original'
        """
        # instances need to all have task_data field with field group_id
        assert all(
            "task_data" in instance for instance in instances
        ), "each instance must have an task_data field"
        assert all(
            isinstance(instance["task_data"], dict) for instance in instances
        ), "each instance must have an task_data field that is a dict"
        assert all(
            "group_id" in instance["task_data"] for instance in instances
        ), "each instance task_data dict must have a key group_id"

        # validate the reduction_map
        assert (
            "group_mean" in self.reduction_map
        ), "reduction_map must have a 'group_mean' key"
        fields = self.reduction_map["group_mean"]
        # for group_mean, expects a dict
        assert isinstance(fields, dict)
        assert (
            "agg_func" in fields
        ), "fields should have a key 'agg_func' whose value is a 3-element list of a function name, function definition, and a boolean indicator"
        assert isinstance(
            fields["agg_func"], list
        ), "fields['agg_func'] should be a list"
        assert (
            len(fields["agg_func"]) == 3
        ), "fields['agg_func'] should be a 3-element list"
        assert isinstance(
            fields["agg_func"][0], str
        ), "first item in fields['agg_func'] should be a string name of a function"
        assert callable(
            fields["agg_func"][1]
        ), "second item in fields['agg_func'] should be a callable function"
        assert isinstance(
            fields["agg_func"][2], bool
        ), "third item in fields['agg_func'] should be a boolean value"
        if "score_fields" in fields:
            assert isinstance(fields["score_fields"], list)

        # for aggregation functions that use the subgroup_column (expect a dict of lists), check that
        # this field exists
        if self.subgroup_column is not None:
            assert all(
                self.subgroup_column in instance["task_data"] for instance in instances
            ), f"each instance task_data dict must have a key {self.subgroup_column}"

    def process(self, stream: Stream, stream_name: Optional[str] = None) -> Generator:
        instances, global_score = self.compute_instance_scores(stream)

        for reduction_type, reduction_params in self.reduction_map.items():
            assert (
                reduction_type in self.implemented_reductions
            ), f"Reduction {reduction_type} is not implemented, use one of {self.implemented_reductions}"

            field_name_full_prefix = ""
            # used for passing to the bootstrapping, depends on whether the groups are fixed or not
            aggregation_function = self.average_item_scores
            if reduction_type == "mean":
                reduction_fields = list(set(reduction_params))
                # no group reduction, so resample instances individually
                scores_to_resample = instances
            elif reduction_type == "group_mean":
                self._validate_group_mean_reduction(instances=instances)
                reduction_fields = (
                    [self.main_score]
                    if "score_fields" not in reduction_params
                    else list(set(reduction_params["score_fields"]))
                )
                aggregation_function_name = str(reduction_params["agg_func"][0])
                field_name_full_prefix = "group_" + aggregation_function_name + "_"
                do_resample_as_group = reduction_params["agg_func"][2]
                if do_resample_as_group:
                    # append fixed_ to name because resamples the groups as fixed units
                    field_name_full_prefix = "fixed_" + field_name_full_prefix
                (
                    scores_to_resample,
                    aggregation_function,
                ) = self._set_up_group_mean_aggregation(
                    instances, reduction_params, reduction_fields
                )
            else:
                raise ValueError(
                    f"Reduction {reduction_type} is not supported, please specify a valid reduction method in reduction_map {self.reduction_map}."
                )

            # calculate global scores for each reduction field
            for field_name in reduction_fields:
                field_name_full = field_name_full_prefix + field_name
                # if group resampling (3rd element of agg_func parameter) is True, then
                #   1. scores_to_resample are the group scores, and
                #   2. aggregation_function is to take the raw mean
                # if no group resampling (3rd element of agg_func parameter) is False, then
                #   1. scores_to_resample are the original instance scores, and
                #   2. aggregation_function is to apply the group aggregation from the instance scores
                # either way, the application of aggregation_function to scores_to_resample yields the global score
                global_score[field_name_full] = aggregation_function(
                    scores_to_resample, field_name
                )
                if field_name == self.main_score:
                    global_score["score"] = global_score[field_name_full]
                    global_score["score_name"] = field_name_full

            # need to specify which fields should have CIs calculated for them through ci_scores
            # (will not automatically calculate CIs for fields in reduction map)
            if self.ci_scores is not None:
                confidence_interval = self.score_based_confidence_interval(
                    instances=scores_to_resample,
                    score_names=list(set(self.ci_scores)),
                    ci_score_prefix=field_name_full_prefix,
                    aggregation_func=aggregation_function,
                )
                global_score.update(confidence_interval)

        yield from instances

    def compute_instance_scores(
        self, stream: Stream, stream_name: Optional[str] = None
    ):
        global_score = {}
        instances = []

        for instance in stream:
            refs, pred = instance["references"], instance["prediction"]
            task_data = instance["task_data"] if "task_data" in instance else {}

            instance_score = self.compute(
                references=refs, prediction=pred, task_data=task_data
            )
            instance_score["score"] = instance_score[self.main_score]
            instance_score["score_name"] = self.main_score
            if "score" not in instance:
                instance["score"] = {"global": global_score, "instance": {}}
            else:
                global_score = instance["score"]["global"]

            instance["score"]["instance"].update(instance_score)

            instances.append(instance)

        return instances, global_score

    def get_group_scores(
        self, instances: List[dict], score_names: List[str], group_aggregation_func
    ):
        """Group scores by the group_id and subgroup_type fields of each instance, and compute group_aggregation_func by group.

        Args:
            instances: List of observation instances with instance-level scores (fields) computed.
            score_names: List of instance score names in each instance to apply the aggregation function.
            group_aggregation_func: Callable aggregation function accepting a list of numeric scores;
                or, if self.subgroup_column is not None, a dict of subgroup types scores by subgroup_column value.
                callable function returns a single score for the group

        Returns:
            List of dicts, each corresponding to a group of instances (defined by 'group_id'),
                with an aggregate group score for each score_name
        """
        from collections import defaultdict

        # three-level defaultdict:
        # first is the grouping, second is the field name, the third is the subgroup_type (by default 'default')
        group_to_instance_scores = defaultdict(
            lambda: defaultdict(lambda: defaultdict(list))
        )

        # check if function has fields for subgroup_column
        uses_subgroups = self.subgroup_column is not None
        default_subgroup_name = "default"
        # loop through the instances and group the scores
        for instance in instances:
            task_data = instance["task_data"]
            group_key = task_data["group_id"]
            # for functions that do comparisons between subgroup_column groups
            # if function doesn't use subgroup_column, or none is present, set "default" as default value, and pass all scores
            subgroup_type = (
                task_data[self.subgroup_column]
                if uses_subgroups
                else default_subgroup_name
            )
            for score_name in score_names:
                group_to_instance_scores[group_key][score_name][subgroup_type].append(
                    instance["score"]["instance"][score_name]
                )

        # if group_aggregation_func expects a subgroup-types score dict, pass it; otherwise pass the default type list of scores
        return [
            {
                "score": {
                    "instance": {
                        score_name: group_aggregation_func(
                            score_dict
                            if uses_subgroups
                            else score_dict[default_subgroup_name]
                        )
                        for score_name, score_dict in group_scores.items()
                    }
                }
            }
            for group_scores in group_to_instance_scores.values()
        ]

    def _set_up_group_mean_aggregation(
        self, instances, reduction_params, reduction_fields
    ):
        group_aggregation_func = reduction_params["agg_func"][1]
        # if treat groups as units
        do_resample_as_group = reduction_params["agg_func"][2]
        if do_resample_as_group:
            # pass the group aggregate---not instance---scores to resample as usual
            aggregation_function = self.average_item_scores
            scores_to_resample = self.get_group_scores(
                instances, reduction_fields, group_aggregation_func
            )
        else:
            # pass the instance scores to resample, and calculate the group aggregation on the resamplings
            scores_to_resample = instances

            def aggregation_function(
                instances,
                field_name,
                group_aggregation_func=group_aggregation_func,
            ):
                group_scores = self.get_group_scores(
                    instances, [field_name], group_aggregation_func
                )
                return nan_mean(
                    [group["score"]["instance"][field_name] for group in group_scores]
                )

        return scores_to_resample, aggregation_function

    @abstractmethod
    def compute(self, references: List[Any], prediction: Any, task_data: Dict) -> dict:
        pass


class Squad(GlobalMetric):
    main_score = "f1"
    metric = "squad"

    def prepare(self):
        super().prepare()
        self._metric = evaluate.load(self.metric)

    def compute(
        self,
        references: List[List[str]],
        predictions: List[str],
        task_data: List[Dict],
    ) -> dict:
        ids = [str(uuid.uuid4()).replace("-", "") for _ in range(len(predictions))]
        formatted_predictions = [
            {"prediction_text": prediction, "id": ids[i]}
            for i, prediction in enumerate(predictions)
        ]
        formatted_references = [
            {"answers": {"answer_start": [-1], "text": reference}, "id": ids[i]}
            for i, reference in enumerate(references)
        ]

        return self._metric.compute(
            predictions=formatted_predictions,
            references=formatted_references,
        )


class Accuracy(InstanceMetric):
    main_score = "accuracy"

    def compute(
        self, references: List[Any], prediction: Any, task_data: List[Dict]
    ) -> dict:
        return {
            self.main_score: float(
                str(prediction) in [str(reference) for reference in references]
            )
        }


class StringContainment(InstanceMetric):
    main_score = "string_containment"

    def compute(
        self, references: List[Any], prediction: Any, task_data: List[Dict]
    ) -> dict:
        result = {
            self.main_score: float(
                any(str(reference) in str(prediction) for reference in references)
            )
        }
        result["score"] = result[self.main_score]
        result["score_name"] = self.main_score
        return result


class MetricPipeline(MultiStreamOperator, Metric):
    main_score: str = None
    preprocess_steps: Optional[List[StreamingOperator]] = field(default_factory=list)
    postpreprocess_steps: Optional[List[StreamingOperator]] = field(
        default_factory=list
    )
    metric: Metric = None

    def verify(self):
        assert self.main_score is not None, "main_score is not set"

    def prepare(self):
        super().prepare()
        self.prepare_score = CopyFields(
            field_to_field=[
                [f"score/instance/{self.main_score}", "score/instance/score"],
                [f"score/global/{self.main_score}", "score/global/score"],
            ],
            use_query=True,
        )

    def process(self, multi_stream: MultiStream) -> MultiStream:
        self.metric.ci_disabled = self.ci_disabled
        if self.n_resamples is not None:
            self.metric.n_resamples = self.n_resamples
        for step in self.preprocess_steps:
            multi_stream = step(multi_stream)
        multi_stream = self.metric(multi_stream)
        for step in self.postpreprocess_steps:
            multi_stream = step(multi_stream)
        return self.prepare_score(multi_stream)


class HuggingfaceMetric(GlobalMetric):
    hf_metric_name: str = None
    main_score: str = None  # The main score returned from the metric
    hf_main_score: str = (
        None  # USed if HF returns uses a different score name for the main metric
    )

    scale: float = 1.0  # optional scaling of main results
    scaled_fields: list = None
    # This are fixed arguments  passed to compute method
    hf_compute_args: Dict[str, Any] = OptionalField(default_factory=dict)
    # These are additional input fields passed to HF compute method (a list with one value per instance)
    hf_additional_input_fields: List = OptionalField(default_factory=list)
    # These are additional input fields that are passed as one value
    hf_additional_input_fields_pass_one_value: List = OptionalField(
        default_factory=list
    )

    experiment_id: str = OptionalField(default_factory=lambda: str(uuid.uuid4()))

    def verify(self):
        assert (
            self.hf_additional_input_fields is None
            or isoftype(self.hf_additional_input_fields, List[str])
        ), f"Argument hf_additional_input_fields should be either None or List[str]. It is now: {self.hf_additional_input_fields}."
        assert (
            self.hf_additional_input_fields_pass_one_value is None
            or isoftype(self.hf_additional_input_fields_pass_one_value, List[str])
        ), f"Argument hf_additional_input_fields_pass_one_value should be either None or List[str]. It is now: {self.hf_additional_input_fields_pass_one_value}."

        return super().verify()

    def prepare(self):
        super().prepare()
        self.metric = evaluate.load(
            self.hf_metric_name, experiment_id=self.experiment_id
        )

    def compute(
        self,
        references: List[List[Any]],
        predictions: List[Any],
        task_data: List[Dict],
    ) -> dict:
        passed_task_data = {}
        for additional_input_field in self.hf_additional_input_fields:
            assert (
                additional_input_field in task_data[0]
            ), f"'{additional_input_field}' field required by {__class__.__name__} is not in passed in task_data: {task_data[0]}"
            passed_task_data[additional_input_field] = [
                additional_input[additional_input_field]
                for additional_input in task_data
            ]
        for additional_input_field in self.hf_additional_input_fields_pass_one_value:
            assert (
                additional_input_field in task_data[0]
            ), f"'{additional_input_field}' field required by {__class__.__name__} is not in passed in task_data: {task_data[0]}"

            values = {
                additional_input[additional_input_field]
                for additional_input in task_data
            }
            assert (
                len(values) == 1
            ), f"Values of '{additional_input_field}' field required by {__class__.__name__}  should all be the same, but have multiple values {values}"

            passed_task_data[additional_input_field] = next(iter(values))

        # add check that all required fields in self.metrics are in passed_task_data       print(passed_task_data)
        result = self.metric.compute(
            predictions=predictions,
            references=references,
            **passed_task_data,
            **self.hf_compute_args,
        )
        if self.hf_main_score:
            result[self.main_score] = result[self.hf_main_score]
            del result[self.hf_main_score]
        if self.scale != 1.0:
            assert (
                self.scaled_fields is not None
            ), f"Scaling factor was set to {self.scale}, but no fields specified"
            for key in self.scaled_fields:
                assert (
                    key in result
                ), f"Trying to scale field '{key}' which is not in results of metrics: {result}"
                if isinstance(result[key], list):
                    assert all(
                        isinstance(v, float) for v in result[key]
                    ), "Not all scaled field '{key}' values are floats: {result[key]}"
                    result[key] = [v / self.scale for v in result[key]]
                else:
                    assert isinstance(
                        result[key], float
                    ), "Scaled field '{key}' is not float: {result[key]}"
                    result[key] /= self.scale
        return result


class HuggingfaceBulkMetric(BulkInstanceMetric):
    hf_metric_name: str

    hf_metric_fields: List[str]
    hf_compute_args: dict = {}
    hf_additional_input_fields: List = OptionalField(default_factory=list)

    def prepare(self):
        super().prepare()
        self.metric = evaluate.load(self.hf_metric_name)

    def compute(
        self,
        references: List[List[str]],
        predictions: List[str],
        task_data: List[Any],
    ) -> List[Dict[str, Any]]:
        passed_task_data = {}
        for additional_input_field in self.hf_additional_input_fields:
            assert (
                additional_input_field in task_data[0]
            ), f"'{additional_input_field}' field required by {__class__.__name__} is not in passed in task_data: {task_data[0]}"
            passed_task_data[additional_input_field] = [
                additional_input[additional_input_field]
                for additional_input in task_data
            ]
        # add check that all required fields in self.metrics are in passed_task_data

        scores = self.metric.compute(
            predictions=predictions,
            references=references,
            **passed_task_data,
            **self.hf_compute_args,
        )

        # convert dict of lists to a list of dicts
        results = [{} for _ in range(len(scores[self.hf_metric_fields[0]]))]
        for key in self.hf_metric_fields:
            values = scores[key]
            for result_id, result in enumerate(results):
                result[key] = values[result_id]

        return results


class F1(GlobalMetric):
    _metric = None
    main_score = "f1_macro"
    average = None  # Report per class then aggregate by mean
    metric = "f1"

    def prepare(self):
        super().prepare()
        self._metric = evaluate.load(self.metric)

    def get_str_id(self, str):
        if str not in self.str_to_id:
            id = len(self.str_to_id)
            self.str_to_id[str] = id
            self.id_to_str[id] = str
        return self.str_to_id[str]

    def compute(
        self,
        references: List[List[str]],
        predictions: List[str],
        task_data: List[Dict],
    ) -> dict:
        assert all(
            len(reference) == 1 for reference in references
        ), "Only a single reference per prediction is allowed in F1 metric"
        self.str_to_id = {}
        self.id_to_str = {}
        formatted_references = [
            self.get_str_id(reference[0]) for reference in references
        ]
        self.str_to_id.keys()
        formatted_predictions = [
            self.get_str_id(prediction) for prediction in predictions
        ]
        labels = list(set(formatted_references))
        result = self._metric.compute(
            predictions=formatted_predictions,
            references=formatted_references,
            labels=labels,
            average=self.average,
        )
        if isinstance(result["f1"], numpy.ndarray):
            final_result = {self.main_score: mean(result["f1"])}
            for i, label in enumerate(labels):
                final_result["f1_" + self.id_to_str[label]] = result["f1"][i]
        else:
            final_result = {self.main_score: result["f1"]}
        return final_result


class F1Micro(F1):
    main_score = "f1_micro"
    average = "micro"


class F1Macro(F1):
    main_score = "f1_macro"


class F1Weighted(F1):
    main_score = "f1_weighted"
    average = "weighted"


class F1MultiLabel(GlobalMetric):
    _metric = None
    main_score = "f1_macro"
    average = None  # Report per class then aggregate by mean
    metric = "f1"

    def prepare(self):
        super().prepare()
        self._metric = evaluate.load(self.metric, "multilabel")

    def add_str_to_id(self, str):
        if str not in self.str_to_id:
            id = len(self.str_to_id)
            self.str_to_id[str] = id
            self.id_to_str[id] = str
        return

    def get_one_hot_vector(self, labels: List[str]):
        result = [0] * len(self.str_to_id)
        for label in labels:
            if label in self.str_to_id:
                result[self.str_to_id[label]] = 1
        return result

    def compute(
        self,
        references: List[List[str]],
        predictions: List[List[str]],
        task_data: List[Dict],
    ) -> dict:
        self.str_to_id = {}
        self.id_to_str = {}

        self._validate_references_and_prediction(references, predictions)
        references = [reference[0] for reference in references]

        labels = list({label for reference in references for label in reference})

        # if no classes are left then F1 is not defined
        if len(labels) == 0:
            return {self.main_score: float("nan")}

        for label in labels:
            self.add_str_to_id(label)
        formatted_references = [
            self.get_one_hot_vector(reference) for reference in references
        ]
        formatted_predictions = [
            self.get_one_hot_vector(prediction) for prediction in predictions
        ]

        # There is odd behavior in scikit-learn that when passing a one-hot vector with a single
        # element, it is treated a class identifier. Therefore, we add labels=[1] to limit to only
        # to this class.
        if len(labels) == 1:
            labels_param = [1]
        else:
            labels_param = None

        result = self._metric.compute(
            predictions=formatted_predictions,
            references=formatted_references,
            average=self.average,
            labels=labels_param,
        )
        if isinstance(result[self.metric], numpy.ndarray):
            assert (
                len(result[self.metric]) == len(labels)
            ), f"F1 result ({result[self.metric]}) has more entries than labels ({labels})"
            final_result = {self.main_score: mean(result[self.metric])}
            for i, label in enumerate(labels):
                final_result[self.metric + "_" + label] = result[self.metric][i]
        else:
            final_result = {self.main_score: result[self.metric]}
        return final_result

    def _validate_references_and_prediction(self, references, predictions):
        for reference in references:
            if not len(reference) == 1:
                raise ValueError(
                    f"Only a single reference per prediction is allowed in F1 multi label metric. Received reference: {reference}"
                )
            if not isoftype(reference[0], List[str]):
                raise ValueError(
                    f"Each reference is expected to be a list of strings in F1 multi label metric. Received reference: '{reference[0]}'"
                )

        for prediction in predictions:
            if not isoftype(prediction, List[str]):
                raise ValueError(
                    f"Each prediction is expected to be a list of strings in F1 multi label metric. Received prediction: '{prediction}'"
                )


class PrecisionMacroMultiLabel(F1MultiLabel):
    main_score = "precision_macro"
    metric = "precision"
    average = "macro"


class PrecisionMicroMultiLabel(F1MultiLabel):
    main_score = "precision_micro"
    metric = "precision"
    average = "micro"


class RecallMacroMultiLabel(F1MultiLabel):
    main_score = "recall_macro"
    metric = "recall"
    average = "macro"


class RecallMicroMultiLabel(F1MultiLabel):
    main_score = "recall_micro"
    metric = "recall"
    average = "micro"


class F1MicroMultiLabel(F1MultiLabel):
    main_score = "f1_micro"
    average = "micro"


class F1MacroMultiLabel(F1MultiLabel):
    main_score = "f1_macro"
    average = None


class Rouge(HuggingfaceMetric):
    hf_metric_name = "rouge"
    main_score = "rougeL"
    scale = 1.0

    use_aggregator: bool = True
    rouge_types: List[str] = ["rouge1", "rouge2", "rougeL", "rougeLsum"]

    sent_split_newline: bool = True

    _requirements_list: List[str] = ["nltk", "rouge_score"]

    def prepare(self):
        super().prepare()

        self.hf_compute_args.update(
            {"use_aggregator": self.use_aggregator, "rouge_types": self.rouge_types}
        )

        import nltk

        nltk.download("punkt")
        self.sent_tokenize = nltk.sent_tokenize

    def compute(self, references, predictions, task_data: List[Dict]):
        if self.sent_split_newline:
            predictions = [
                "\n".join(self.sent_tokenize(prediction.strip()))
                for prediction in predictions
            ]
            references = [
                ["\n".join(self.sent_tokenize(r.strip())) for r in reference]
                for reference in references
            ]
        return super().compute(references, predictions, task_data)


# Computes char edit distance, ignoring whitespace
class CharEditDistanceAccuracy(InstanceMetric):
    main_score = "char_edit_dist_accuracy"

    _requirements_list: List[str] = ["editdistance"]

    def prepare(self):
        super().prepare()
        import editdistance

        self.eval = editdistance.eval

    def compute(self, references, prediction: str, task_data: List[Dict]) -> dict:
        assert (
            len(references) == 1
        ), f"Expected only one reference , but received: {references}"

        formatted_prediction = "".join(prediction.split())
        formatted_reference = "".join(references[0].split())
        max_length = max(len(formatted_reference), len(formatted_prediction))
        if max_length == 0:
            return {"char_edit_dist_accuracy": 0.0}
        edit_dist = self.eval(formatted_reference, formatted_prediction)
        return {"char_edit_dist_accuracy": (1 - edit_dist / max_length)}


class Wer(HuggingfaceMetric):
    hf_metric_name = "wer"
    main_score = "wer"

    _requirements_list: List[str] = ["jiwer"]

    def compute(
        self,
        references: List[List[str]],
        predictions: List[str],
        task_data: List[Dict],
    ) -> dict:
        assert all(
            len(reference) == 1 for reference in references
        ), "Only single reference per prediction is allowed in wer metric"
        formatted_references = [reference[0] for reference in references]
        result = self.metric.compute(
            predictions=predictions, references=formatted_references
        )
        return {self.main_score: result}


class Spearmanr(HuggingfaceMetric):
    hf_metric_name = "spearmanr"
    main_score = "spearmanr"
    process_single_instances = False


class KendallTauMetric(GlobalMetric):
    main_score = "kendalltau_b"
    variant = "b"
    process_single_instances = False

    _requirements_list: List[str] = ["scipy"]

    def prepare(self):
        super().prepare()
        from scipy.stats import kendalltau

        self.kendalltau = kendalltau

    def compute(
        self,
        references: List[List[str]],
        predictions: List[str],
        task_data: List[Dict],
    ) -> dict:
        if isinstance(references[0], list):
            references = [reference[0] for reference in references]
        references = [to_float_or_default(r) for r in references]
        predictions = [to_float_or_default(p) for p in predictions]

        kendall_results = self.kendalltau(references, predictions, variant=self.variant)
        corr = kendall_results.correlation
        return {
            self.main_score: corr,
            f"{self.main_score}_p_val": kendall_results.pvalue,
        }


class MatthewsCorrelation(HuggingfaceMetric):
    hf_metric_name = "matthews_correlation"
    main_score = "matthews_correlation"
    str_to_id: dict = InternalField(default_factory=dict)

    def get_str_id(self, str):
        if str not in self.str_to_id:
            id = len(self.str_to_id)
            self.str_to_id[str] = id
        return self.str_to_id[str]

    def compute(
        self,
        references: List[List[str]],
        predictions: List[str],
        task_data: List[Dict],
    ) -> dict:
        formatted_references = [
            self.get_str_id(reference[0]) for reference in references
        ]
        formatted_predictions = [
            self.get_str_id(prediction) for prediction in predictions
        ]
        return self.metric.compute(
            predictions=formatted_predictions, references=formatted_references
        )


class RocAuc(GlobalMetric):
    main_score = "roc_auc"
    process_single_instances = False
    _requirements_list: List[str] = ["sklearn"]

    def prepare(self):
        super().prepare()
        from sklearn import metrics

        self.roc_curve = metrics.roc_curve
        self.auc = metrics.auc

    def compute(
        self,
        references: List[List[str]],
        predictions: List[str],
        task_data: List[Dict],
    ) -> dict:
        if isinstance(references[0], list):
            references = [reference[0] for reference in references]
        references = [to_float_or_default(r) for r in references]
        predictions = [to_float_or_default(p) for p in predictions]

        fpr, tpr, thrs = self.roc_curve(y_true=references, y_score=predictions)
        roc_auc = self.auc(fpr, tpr)
        return {self.main_score: roc_auc}


class CustomF1(GlobalMetric):
    main_score = "f1_micro"
    groups = None
    zero_division = 0.0

    @abstractmethod
    def get_element_group(self, element, additional_input):
        pass

    @abstractmethod
    def get_element_representation(self, element, additional_input):
        pass

    def should_ignore_element(self, element, additional_input):
        return False

    def group_elements(self, elements_list, additional_input):
        if not isinstance(elements_list, list):
            elements_list = [elements_list]
        return {
            k: Counter(
                [
                    self.get_element_representation(value, additional_input)
                    for value in elements_list
                    if self.get_element_group(value, additional_input) == k
                ]
            )
            for k in {
                self.get_element_group(e, additional_input)
                for e in elements_list
                if not self.should_ignore_element(e, additional_input)
            }
        }

    def calculate_groups_ratio(self, actual_group, total_group):
        return sum(
            [min(actual_group[k], total_group[k]) for k in actual_group.keys()]
        ), sum(actual_group.values())

    def precision(self, pn, pd, rn, rd):
        return self.zero_division if pn == 0 and pd == 0 else pn / pd

    def recall(self, pn, pd, rn, rd):
        return self.zero_division if rn == 0 and rd == 0 else rn / rd

    def f1(self, pn, pd, rn, rd):
        precision = self.precision(pn, pd, rn, rd)
        recall = self.recall(pn, pd, rn, rd)
        try:
            return 2 * precision * recall / (precision + recall)
        except ZeroDivisionError:
            return self.zero_division

    def get_groups(self, elements, task_data):
        groups = set()
        for sublist, additional_input in zip(elements, task_data):
            for e in sublist:
                if self.should_ignore_element(e, additional_input):
                    continue
                groups.add(self.get_element_group(e, additional_input))
        return groups

    def compute(
        self,
        references: List[List[Any]],
        predictions: List[Any],
        task_data: List[Dict],
    ) -> dict:
        # in case reference are List[List[List[Any]]] and predictions are List[List[Any]]:
        if (
            isinstance(references[0], list)
            and len(references[0]) > 0
            and isinstance(references[0][0], list)
        ):
            references = [element[0] for element in references]

        assert len(references) == len(predictions), (
            f"references size ({len(references)})"
            f" doesn't mach predictions sise ({len(references)})."
        )

        if self.groups is None:
            groups = self.get_groups(references, task_data)
        else:
            groups = self.groups
        groups_statistics = {}
        for references_batch, predictions_batch, additional_input in zip(
            references, predictions, task_data
        ):
            grouped_references = self.group_elements(references_batch, additional_input)
            grouped_predictions = self.group_elements(
                predictions_batch, additional_input
            )
            all_groups = set(grouped_references.keys()).union(
                grouped_predictions.keys()
            )
            for group in all_groups:
                if group not in groups_statistics:
                    groups_statistics[group] = {
                        "precision_numerator": 0,
                        "precision_denominator": 0,
                        "recall_numerator": 0,
                        "recall_denominator": 0,
                    }
                references_by_group = grouped_references.get(group, Counter([]))
                predictions_by_group = grouped_predictions.get(group, Counter([]))
                pn, pd = self.calculate_groups_ratio(
                    actual_group=predictions_by_group, total_group=references_by_group
                )
                rn, rd = self.calculate_groups_ratio(
                    actual_group=references_by_group, total_group=predictions_by_group
                )
                groups_statistics[group]["precision_numerator"] += pn
                groups_statistics[group]["precision_denominator"] += pd
                groups_statistics[group]["recall_numerator"] += rn
                groups_statistics[group]["recall_denominator"] += rd

        num_of_unknown_class_predictions = 0
        pn_total = pd_total = rn_total = rd_total = 0
        f1_result = {}
        recall_result = {}
        precision_result = {}
        for group in groups_statistics.keys():
            pn, pd, rn, rd = (
                groups_statistics[group]["precision_numerator"],
                groups_statistics[group]["precision_denominator"],
                groups_statistics[group]["recall_numerator"],
                groups_statistics[group]["recall_denominator"],
            )
            pn_total, pd_total, rn_total, rd_total = (
                pn_total + pn,
                pd_total + pd,
                rn_total + rn,
                rd_total + rd,
            )
            if group in groups:
                f1_result[f"f1_{group}"] = self.f1(pn, pd, rn, rd)
                recall_result[f"recall_{group}"] = self.recall(pn, pd, rn, rd)
                precision_result[f"precision_{group}"] = self.precision(pn, pd, rn, rd)
            else:
                num_of_unknown_class_predictions += pd

        result = f1_result
        try:
            result["f1_macro"] = sum(f1_result.values()) / len(result.keys())
            result["recall_macro"] = sum(recall_result.values()) / len(
                recall_result.keys()
            )
            result["precision_macro"] = sum(precision_result.values()) / len(
                precision_result.keys()
            )
        except ZeroDivisionError:
            result["f1_macro"] = self.zero_division
            result["recall_macro"] = self.zero_division
            result["precision_macro"] = self.zero_division

        amount_of_predictions = pd_total
        if amount_of_predictions == 0:
            result["in_classes_support"] = 1.0
        else:
            result["in_classes_support"] = (
                1.0 - num_of_unknown_class_predictions / amount_of_predictions
            )
        result["f1_micro"] = self.f1(pn_total, pd_total, rn_total, rd_total)
        result["recall_micro"] = self.recall(pn_total, pd_total, rn_total, rd_total)
        result["precision_micro"] = self.precision(
            pn_total, pd_total, rn_total, rd_total
        )
        return result


class NER(CustomF1):
    def get_element_group(self, element, additional_input):
        return element[1]

    def get_element_representation(self, element, additional_input):
        return str(element)


def normalize_answer(s):
    """Lower text and remove punctuation, articles and extra whitespace."""

    def remove_articles(text):
        return re.sub(r"\b(a|an|the)\b", " ", text)

    def white_space_fix(text):
        return " ".join(text.split())

    def remove_punc(text):
        exclude = set(string.punctuation)
        return "".join(ch for ch in text if ch not in exclude)

    def lower(text):
        return text.lower()

    return white_space_fix(remove_articles(remove_punc(lower(s))))


class TokenOverlap(InstanceMetric):
    reduction_map = {"mean": ["f1", "precision", "recall"]}
    main_score = "f1"
    ci_scores = ["f1", "precision", "recall"]

    def compute(
        self, references: List[Any], prediction: Any, task_data: List[Dict]
    ) -> dict:
        results = [
            self._compute_single_ref(str(reference), str(prediction))
            for reference in references
        ]
        return {
            measure: max(r[i] for r in results)
            for i, measure in enumerate(["precision", "recall", "f1"])
        }

    def _compute_single_ref(
        self, reference: Any, prediction: Any
    ) -> Tuple[float, float, float]:
        prediction_tokens = normalize_answer(str(prediction)).split()
        reference_tokens = normalize_answer(str(reference)).split()
        common = Counter(prediction_tokens) & Counter(reference_tokens)
        num_same = sum(common.values())
        if num_same == 0:
            pr, rc, f1 = 0, 0, 0
        else:
            pr = 1.0 * num_same / len(prediction_tokens)
            rc = 1.0 * num_same / len(reference_tokens)
            f1 = (2 * pr * rc) / (pr + rc)
        return pr, rc, f1


class BertScore(HuggingfaceBulkMetric):
    hf_metric_name = "bertscore"
    main_score = "f1"
    reduction_map = {"mean": ["f1", "precision", "recall"]}
    hf_metric_fields = ["f1", "precision", "recall"]
    ci_scores = ["f1", "precision", "recall"]
    model_name: str

    _requirements_list: List[str] = ["bert_score"]

    def prepare(self):
        super().prepare()
        self.hf_compute_args = {"model_type": self.model_name, "batch_size": 16}


class SentenceBert(BulkInstanceMetric):
    reduction_map = {"mean": ["score"]}
    main_score = "score"
    batch_size: int = 32

    model_name: str

    _requirements_list: List[str] = ["sentence_transformers"]

    def prepare(self):
        super().prepare()
        import torch
        from sentence_transformers import SentenceTransformer
        from sentence_transformers import util as sbert_util

        self.device = "cuda:0" if torch.cuda.is_available() else "cpu"
        self.model = SentenceTransformer(self.model_name, device=self.device)
        self.util = sbert_util

    def compute(
        self,
        references: List[List[Any]],
        predictions: List[Any],
        task_data: List[Dict],
    ) -> List[Dict[str, Any]]:
        scores = []

        # we are in a multi-reference case (each prediction may have multiple
        # references), so we need to flatten the refs in order to compute the
        # embeddings in one batch, but first we have to store the spans of
        # reference groups, so we can recover it later on.
        ref_group_boundaries = []
        count = 0
        for ref_group in references:
            ref_group_boundaries.append((count, count + len(ref_group)))
            count += len(ref_group)

        # compute s-bert embeddings
        preds_emb = self.model.encode(predictions, device=self.device)
        refs_emb = self.model.encode(
            [ref for ref_group in references for ref in ref_group], device=self.device
        )

        # for each candidate, pick the reference with the highest score
        for pred_emb, ref_group_bounds in zip(preds_emb, ref_group_boundaries):
            refs_group_emb = refs_emb[ref_group_bounds[0] : ref_group_bounds[1]]
            scores.append(self.util.cos_sim(pred_emb, refs_group_emb).max().item())

        return [{"score": score} for score in scores]


class Reward(BulkInstanceMetric):
    reduction_map = {"mean": ["score"]}
    main_score = "score"
    batch_size: int = 32

    model_name: str

    _requirements_list: List[str] = ["transformers"]

    def prepare(self):
        super().prepare()
        import torch
        from transformers import pipeline

        device = "cuda:0" if torch.cuda.is_available() else "cpu"
        self.pipe = pipeline(
            "text-classification", model=self.model_name, device=device
        )

    def compute(
        self,
        references: List[List[Any]],
        predictions: List[Any],
        task_data: List[Dict],
    ) -> List[Dict[str, Any]]:
        # treat the references as the questions and the predictions as answers
        # assume a single reference
        questions = [refs[0] for refs in references]
        answers = predictions

        # prepare for computation
        inputs = [{"text": q, "text_pair": a} for q, a in zip(questions, answers)]

        # compute the metric
        # add function_to_apply="none" to disable sigmoid
        return self.pipe(inputs, batch_size=self.batch_size)


class Perplexity(BulkInstanceMetric):
    """Computes the likelihood of generating text Y after text X - P(Y|X)."""

    main_score = "perplexity"
    reduction_map = {"mean": ["perplexity"]}

    perplexity_prompt: str

    batch_size: int = 32
    model_name: str

    _requirements_list: List[str] = ["transformers"]

    def compute(
        self,
        references: List[List[Any]],
        predictions: List[Any],
        task_data: List[Dict],
    ) -> List[Dict[str, Any]]:
        """Computes the likelihood of generating text Y after text X - P(Y|X).

        :param predictions: the list of Y texts = the targets of the generation
        :param references: the list of list of X texts = the sources of the generation

        :return: the likelihood of generating text Y_i after each text X_i_j = P(Y_i|X_i_1), ..., P(Y_i|X_i_n)  for every i.
        """
        sources = []
        targets = []
        for prediction, instance_references in zip(predictions, references):
            for instance_reference in instance_references:
                sources.append(f"{self.perplexity_prompt} {instance_reference}")
                targets.append(prediction)

        from transformers import AutoConfig

        config = AutoConfig.from_pretrained(self.model_name, trust_remote_code=True)
        lm = (
            self.EncoderDecoderLM(model_name=self.model_name)
            if config.is_encoder_decoder is True
            else self.DecoderOnlyLM(model_name=self.model_name)
        )

        # compute P(Q|P) and store in queue
        scores = lm.compute_lm(
            source=sources, target=targets, batch_size=self.batch_size
        )

        index = 0
        all_instances_scores = []
        for instance_references in references:
            instance_scores = {}
            instance_scores_list = []
            for _ in range(len(instance_references)):
                instance_scores_list.append(scores[index])
                index += 1
            instance_scores["reference_scores"] = instance_scores_list

            # max seems more useful than mean for common use cases like
            # context relevance, where what we want to know is if there
            # is at least one good result in the context. Using mean will
            # bring the score down due to bad contexts at the tail.
            instance_scores[self.main_score] = max(instance_scores_list)
            all_instances_scores.append(instance_scores)

        return all_instances_scores

    class AbstractLM(ABC):
        def __init__(self, model_name):
            import torch
            from transformers import AutoTokenizer

            self.model_name = model_name
            self.device = "cuda:0" if torch.cuda.is_available() else "cpu"
            self.model = (
                self.model_class().from_pretrained(self.model_name).to(self.device)
            )
            self.tokenizer = AutoTokenizer.from_pretrained(self.model_name)

        def compute_lm(
            self, source: List[str], target: List[str], batch_size: int
        ) -> List[float]:
            import torch

            scores = []

            with torch.no_grad():
                # break the documents to batches
                n_batches = int(len(source) / batch_size)
                batch_range = range(n_batches + 1)
                for batch in batch_range:
                    batch_source = source[batch * batch_size : (batch + 1) * batch_size]
                    batch_target = target[batch * batch_size : (batch + 1) * batch_size]
                    if len(batch_source) > 0:
                        # tokenize the source and target
                        tokens_source = self.tokenizer(
                            batch_source, padding=True, return_tensors="pt"
                        )
                        tokens_target = self.tokenizer(
                            batch_target, padding=True, return_tensors="pt"
                        )

                        # compute the logits
                        logits, labels = self.compute_batch(
                            tokens_source, tokens_target
                        )

                        # logits is a tensor of size: batch_size * len(target) * vocab_size
                        # because for each example in the batch, the model predicted the
                        # logit at every position in the target, for every vocab item.

                        # the model returns mean over all batch. We run the CE again without reduction
                        # and extract the mean for each document
                        loss_fct = torch.nn.CrossEntropyLoss(
                            ignore_index=-100, reduction="none"
                        )

                        # logits.size(-1) = the dimension of the vocabulary
                        # labels.view(-1) = flattens the labels tensor to 1d
                        loss = loss_fct(
                            logits.view(-1, logits.size(-1)), labels.view(-1)
                        )
                        loss = loss.view(len(batch_source), -1)

                        # for each document, do mean only over the non zero values (sum(labels>0))
                        batch_loss = torch.sum(loss, dim=1) / torch.sum(
                            labels > 0, dim=1
                        )

                        # e^-average(cross-entropy-loss(logits) == geometric mean of the probabilities
                        # proof:
                        # * CE-loss of logits is computed by transforming the logits to
                        #   probabilities by softmax, and then -log(p) is returned, where
                        #   p is the probability of the gold label.
                        # * Averaging the CE loss is computed by summing over -log(p) and
                        #   then dividing by the length of the gold labels.
                        # * Thus, pr_score = (-log(p_1) +  ... + -log(p_n)) / n
                        #                  = -log(p_1 * ... * p_n) * 1/n
                        # * Therefore,
                        #   e^(-pr_score) = e^(log(p_1 * ... * p_n) * 1/n)
                        #                 = (e^(log(p_1 * ... * p_n))) ^ 1/n
                        #                 = p_1 * ... * p_n) ^ 1/n
                        #                 = geometric mean of [p_1, ..., p_n]
                        #
                        # in principle we could have computed the geometric mean directly over the
                        # probabilities instead of e^(average cross entropy loss of the logits),
                        # but the current approach is more stable numerically.  See for example:
                        # https://stackoverflow.com/questions/59722983/how-to-calculate-geometric-mean-in-a-differentiable-way
                        geometric_mean = (-batch_loss).exp()

                        # append the batch scores to the list of all scores
                        scores.append(geometric_mean)

            return torch.cat(scores, dim=0).tolist()

        @abstractmethod
        def model_class(self):
            pass

        @abstractmethod
        def compute_batch(self, tokens_source, tokens_target):
            pass

    class EncoderDecoderLM(AbstractLM):
        def model_class(self):
            from transformers import AutoModelForSeq2SeqLM

            return AutoModelForSeq2SeqLM

        def compute_batch(self, tokens_source, tokens_target):
            tokens_docs_ids = tokens_source["input_ids"].to(self.device)
            attention = tokens_source["attention_mask"].to(self.device)
            labels = tokens_target["input_ids"].to(self.device)

            logits = self.model(
                input_ids=tokens_docs_ids.long(),
                attention_mask=attention.long(),
                labels=labels.long(),
            ).logits

            # replace the padding token in the labels by -100
            labels[labels == self.tokenizer.pad_token_id] = -100

            return logits, labels

    class DecoderOnlyLM(AbstractLM):
        def model_class(self):
            from transformers import AutoModelForCausalLM

            return AutoModelForCausalLM

        def compute_batch(self, tokens_source, tokens_target):
            import torch

            tokens = torch.cat(
                [tokens_source["input_ids"], tokens_target["input_ids"]], dim=1
            )
            attention = torch.cat(
                [tokens_source["attention_mask"], tokens_target["attention_mask"]],
                dim=1,
            )
            labels = torch.cat(
                [
                    torch.zeros_like(tokens_source["input_ids"]).fill_(-100),
                    tokens_target["input_ids"],
                ],
                dim=1,
            )

            # replace the padding token in the labels by -100
            labels[labels == self.tokenizer.pad_token_id] = -100

            tokens = tokens.to(self.device)
            attention = attention.to(self.device)
            labels = labels.to(self.device)

            # no need to pass labels as we calculate the loss below per document
            model_output = self.model(
                input_ids=tokens.long(), attention_mask=attention.long()
            )
            logits = model_output.logits

            # in decoder only, the first token is not being generated, it is taken from the input,
            # so the model is generating from token 2 to n+1. therefore, we need to skip the last
            # logit and the first label.
            shifted_logits = logits[..., :-1, :].contiguous()
            shifted_labels = labels[..., 1:].contiguous()

            return shifted_logits, shifted_labels


class NDCG(GlobalMetric):
    """Normalized Discounted Cumulative Gain: measures the quality of ranking with respect to ground truth ranking scores.

    As this measures ranking, it is a global metric that can only be calculated over groups of instances. In the
    common use case where the instances are grouped by different queries, i.e., where the task is to provide a
    relevance score for a search result w.r.t. a query, an nDCG score is calculated per each query (specified in the
    "query" input field of an instance) and the final score is the average across all queries.
    Note that the expected scores are relevance scores (i.e., higher is better) and not rank indices. The absolute
    value of the scores is only meaningful for the reference scores; for the predictions, only the ordering of the
    scores affects the outcome - for example, predicted scores of [80, 1, 2] and [0.8, 0.5, 0.6] will receive
    the same nDCG score w.r.t. a given set of reference scores.

    See also https://en.wikipedia.org/wiki/Discounted_cumulative_gain
    """

    main_score = "nDCG"

    _requirements_list: List[str] = ["sklearn"]

    def prepare(self):
        from sklearn.metrics import ndcg_score

        super().prepare()
        self.eval = ndcg_score

    def compute(
        self,
        references: List[List[Any]],
        predictions: List[Any],
        task_data: List[Any],
    ) -> dict:
        from collections import defaultdict

        query_to_predictions_and_references = defaultdict(lambda: [[], []])
        for reference, pred, inputs_dict in zip(references, predictions, task_data):
            query = inputs_dict.get("query")
            query_to_predictions_and_references[query][0].append(pred)
            query_to_predictions_and_references[query][1].append(reference)

        scores = []
        for q_predictions, q_references in query_to_predictions_and_references.values():
            if len(q_references) == 1:
                continue

            if (
                None in q_predictions
            ):  # model failed to predict numeric scores for some instances
                numeric_predictions = [
                    pred for pred in q_predictions if pred is not None
                ]
                if len(numeric_predictions) <= 1:  # no meaningful ranking
                    scores.append(0)
                    continue
                # consider non-numeric model predictions as ranked last
                min_value = min(numeric_predictions)
                q_predictions = [
                    1 + (pred - min_value) if pred is not None else 0
                    for pred in q_predictions
                ]
            scores.append(self.eval([q_references], [q_predictions]))
        return {self.main_score: mean(scores) if len(scores) > 0 else np.nan}


class RetrievalMetric(InstanceMetric):
    def compute(self, references: List[Any], prediction: Any, task_data: Dict) -> dict:
        # digest input
        pred_ids: List[Any] = prediction
        ref_ids: List[Any] = list(dict.fromkeys(references))

        # relevance_at_k: 1-based dictionary of indicators (0/1), telling whether
        # the doc id retrieved at position k (assuming it is 1-based, so k starts
        # from 1) is in the gold doc ids or not.
        # For example, assuming that in the retrieved docs we have correct predictions
        # at positions 2, 4 and 5 (1-based), the dict will look like:
        # {1: 0, 2: 1, 3: 0, 4: 1, 5: 1, ...}
        relevance_at_k = {
            k + 1: 1 if doc_id in ref_ids else 0 for k, doc_id in enumerate(pred_ids)
        }

        # relevance_sum_at_k: 1-based dictionary of counts, where the value at k determines
        # how many gold doc ids have been observed up to index k.
        relevance_sum_at_k = {}
        for k, value in relevance_at_k.items():
            relevance_sum_at_k[k] = relevance_sum_at_k.get(k - 1, 0) + value

        # precision_at_k: the precision of the top k retrieved documents. For example,
        # assuming that only 1 out of the first 4 retrieved documents is correct, the
        # value at 4 will be 1/4.
        precision_at_k = {k: value / k for k, value in relevance_sum_at_k.items()}

        # recall_at_k: the recall of the top k retrieved documents. For example,
        # assuming that only 2 out of the 3 gold documents are in the top 5 results,
        # the value at 5 will be 2/3.
        n_refs = len(ref_ids)
        recall_at_k = {
            k: value / n_refs if n_refs > 0 else 0
            for k, value in relevance_sum_at_k.items()
        }

        # rank - the 1-based index of the first hit of a gold doc id. So 1
        # means first position.
        rank = 0
        for k, relevance in relevance_at_k.items():
            if relevance == 1:
                rank = k
                break

        # match_at_k: whether we have a match at the top k retrieved documents
        match_at_k = {
            k: 1.0 if value > 0 else 0.0 for k, value in relevance_sum_at_k.items()
        }

        return self._compute(
            relevance_at_k,
            relevance_sum_at_k,
            precision_at_k,
            recall_at_k,
            match_at_k,
            rank,
        )

    @abstractmethod
    def _compute(
        self,
        relevance_at_k,
        relevance_sum_at_k,
        precision_at_k,
        recall_at_k,
        match_at_k,
        rank,
    ) -> dict:
        pass


class MRR(RetrievalMetric):
    main_score = "mrr"

    def _compute(
        self,
        relevance_at_k,
        relevance_sum_at_k,
        precision_at_k,
        recall_at_k,
        match_at_k,
        rank,
    ) -> dict:
        return {self.main_score: 1 / rank if rank > 0 else 0}


class MAP(RetrievalMetric):
    main_score = "map"

    def _compute(
        self,
        relevance_at_k,
        relevance_sum_at_k,
        precision_at_k,
        recall_at_k,
        match_at_k,
        rank,
    ) -> dict:
        result = 0
        if len(relevance_at_k) > 0:
            total = sum(relevance_at_k.values())
            if total > 0:
                dot = sum(relevance_at_k[k] * precision_at_k[k] for k in relevance_at_k)
                result = dot / total
        return {self.main_score: result}


class RetrievalAtK(RetrievalMetric):
    k_list: List[int]
    main_score: str = None

    def prepare(self):
        super().prepare()
        self.main_score = self.score_name("match", self.k_list[0])
        self.ci_scores = [
            self.score_name(measure, k)
            for measure in ["precision", "recall", "match"]
            for k in self.k_list
        ]
        self.reduction_map = {"mean": self.ci_scores}

    @staticmethod
    def score_name(measure: str, k: int):
        return f"{measure}_at_{k}"

    def _compute(
        self,
        relevance_at_k,
        relevance_sum_at_k,
        precision_at_k,
        recall_at_k,
        match_at_k,
        rank,
    ) -> dict:
        result = {}
        for measure_array, measure_name in [
            (precision_at_k, "precision"),
            (recall_at_k, "recall"),
            (match_at_k, "match"),
        ]:
            max_k = max(measure_array.keys())
            for k in self.k_list:
                result[self.score_name(measure_name, k)] = measure_array[min(k, max_k)]
        return result


class KPA(CustomF1):
    def get_element_group(self, element, additional_input):
        return additional_input["keypoint"]

    def get_element_representation(self, element, additional_input):
        return additional_input["keypoint"]

    def should_ignore_element(self, element, additional_input):
        return element == "none"


class RemoteMetric(SingleStreamOperator, Metric):
    """A metric that runs another metric remotely.

    main_score: the score updated by this metric.
    endpoint: the remote host that supports the remote metric execution.
    metric_name: the name of the metric that is executed remotely.
    api_key: optional, passed to the remote metric with the input, allows secure authentication.
    """

    main_score: str = None
    endpoint: str
    metric_name: str
    api_key: str = None

    @staticmethod
    def wrap_inner_metric_pipeline_metric(
        metric_pipeline: MetricPipeline, remote_metrics_endpoint: str
    ) -> MetricPipeline:
        """Wrap the inner metric in a MetricPipeline with a RemoteMetric.

        When executing the returned MetricPipeline, the inner metric will be computed
        remotely (pre and post processing steps in the MetricPipeline will be computed locally).
        """
        local_inner_metric = metric_pipeline.metric
        metric_pipeline = deepcopy(
            metric_pipeline
        )  # To avoid unintentional changes to the catalog contents
        metric_pipeline.metric = RemoteMetric(
            main_score=local_inner_metric.main_score,
            metric_name=local_inner_metric.artifact_identifier,
            endpoint=remote_metrics_endpoint,
        )
        return metric_pipeline

    def get_metric_url(self) -> str:
        return f"{self.endpoint}/{self.metric_name}"

    def process(self, stream: Stream, stream_name: Optional[str] = None) -> Generator:
        predictions, references, additional_inputs, instances = self.consume_stream(
            stream
        )
        metric_request = self.create_metric_request(
            predictions, references, additional_inputs
        )
        metric_response = self.get_metric_response(metric_request)
        self.update_instance_scores(instances, metric_response.instances_scores)
        self.set_global_score(instances, metric_response.global_score)
        yield from instances

    @staticmethod
    def create_metric_request(predictions, references, additional_inputs):
        instance_inputs = [
            InstanceInput(
                prediction=prediction,
                references=reference,
                additional_inputs=additional_input,
            )
            for prediction, reference, additional_input in zip(
                predictions, references, additional_inputs
            )
        ]
        return MetricRequest(instance_inputs=instance_inputs)

    def get_metric_response(self, metric_request: MetricRequest) -> MetricResponse:
        import requests

        response = requests.post(
            url=self.get_metric_url(),
            json=metric_request.to_dict(),
            headers={"Authorization": f"Bearer {self.api_key}"},
        )
        response.raise_for_status()
        response_json = response.json()
        return MetricResponse(**response_json)

    def disable_confidence_interval_calculation(self):
        """Confidence intervals are always disabled for RemoteMetric.

        No need to do anything.
        """
        pass

    def set_n_resamples(self, n_resample):
        """Since confidence intervals are always disabled for remote metrics, this is a no-op."""
        pass


def validate_subgroup_types(
    subgroup_scores_dict: Dict[str, List],
    control_subgroup_types: List[str],
    comparison_subgroup_types: List[str],
):
    """Validate a dict of subgroup type instance score lists, and subgroup type lists.

    Args:
        subgroup_scores_dict: dict where keys are subgroup types and values are lists of instance scores.
        control_subgroup_types: list of subgroup types (potential keys of subgroup_scores_dict) that are the control (baseline) group
        comparison_subgroup_types: list of subgroup types (potential keys of subgroup_scores_dict) that are the group
            to be compared to the control group.

    Returns:
        dict with all NaN scores removed; control_subgroup_types and comparison_subgroup_types will have non-unique elements removed
    """
    # note: subgroup_scores_dict is already a defaultdict of lists, so don't need to check that keys in control_ and comparison_subgroup_types exist in it
    # remove any NaNs
    subgroup_scores_dict.update(
        {
            subgroup_name: [score for score in score_list if not np.isnan(score)]
            for subgroup_name, score_list in subgroup_scores_dict.items()
        }
    )
    assert isinstance(
        control_subgroup_types, list
    ), "control_subgroup_types must be a list"
    assert isinstance(
        comparison_subgroup_types, list
    ), "comparison_subgroup_types must be a list"
    # make sure each list is unique, so that labels aren't double-counted
    control_subgroup_types = list(set(control_subgroup_types))
    comparison_subgroup_types = list(set(comparison_subgroup_types))

    return subgroup_scores_dict, control_subgroup_types, comparison_subgroup_types


def performance_drop_rate(
    subgroup_scores_dict: Dict[str, List],
    control_subgroup_types: List[str],
    comparison_subgroup_types: List[str],
):
    """Percentage decrease of mean performance on test elements relative to that on a baseline (control).

    from https://arxiv.org/pdf/2306.04528.pdf.

    Args:
        subgroup_scores_dict: dict where keys are subgroup types and values are lists of instance scores.
        control_subgroup_types: list of subgroup types (potential keys of subgroup_scores_dict) that are the control (baseline) group
        comparison_subgroup_types: list of subgroup types (potential keys of subgroup_scores_dict) that are the group
            to be compared to the control group.

    Returns:
        numeric PDR metric.
        If only one element (no test set) or the first is 0 (percentage change is undefined) return NaN
        otherwise, calculate PDR
    """
    (
        subgroup_scores_dict,
        control_subgroup_types,
        comparison_subgroup_types,
    ) = validate_subgroup_types(
        subgroup_scores_dict, control_subgroup_types, comparison_subgroup_types
    )

    # combine all scores from each label (if there are more than 1 in each group) into a list
    group_scores_list = [
        np.concatenate(
            [subgroup_scores_dict[subgroup_name] for subgroup_name in name_list]
        )
        for name_list in [control_subgroup_types, comparison_subgroup_types]
    ]
    if any(len(scores) == 0 for scores in group_scores_list):
        # no comparison can be made since there is not at least one score per type
        return np.nan
    control_mean = mean(group_scores_list[0])
    comparison_mean = mean(group_scores_list[1])
    if control_mean == 0:
        # return 0 if comparison is also 0
        if comparison_mean == 0:
            return 0
        return np.nan
    # otherwise, take the percentage change (which may also be 0)
    return 1 - comparison_mean / control_mean


def interpret_effect_size(x: float):
    """Return a string rule-of-thumb interpretation of an effect size value, as defined by Cohen/Sawilowsky.

    See https://en.wikipedia.org/wiki/Effect_size;
    Cohen, Jacob (1988). Statistical Power Analysis for the Behavioral Sciences; and
    Sawilowsky, S (2009). "New effect size rules of thumb". Journal of Modern Applied Statistical Methods. 8 (2): 467-474.

    Value has interpretation of
    - essentially 0 if |x| < 0.01
    - very small if 0.01 <= |x| < 0.2
    - small difference if 0.2 <= |x| < 0.5
    - a medium difference if 0.5 <= |x| < 0.8
    - a large difference if 0.8 <= |x| < 1.2
    - a very large difference if 1.2 <= |x| < 2.0
    - a huge difference if 2.0 <= |x|

    Args:
        x: float effect size value

    Returns:
        string interpretation
    """
    import pandas as pd

    # assign a label according to threshold of the absolute value
    return pd.cut(
        x=[np.abs(x)],
        right=False,
        bins=[-1, 0.01, 0.2, 0.5, 0.8, 1.2, 2.0, np.Inf],
        labels=[
            "essentially zero",
            "very small",
            "small",
            "medium",
            "large",
            "very large",
            "huge",
        ],
    )[0]


def normalized_cohens_h(
    subgroup_scores_dict: Dict[str, List],
    control_subgroup_types: List[str],
    comparison_subgroup_types: List[str],
    interpret=False,
):
    """Cohen's h effect size between two proportions, normalized to interval [-1,1].

    Allows for change-type metric when the baseline is 0 (percentage change, and thus PDR, is undefined)
    https://en.wikipedia.org/wiki/Cohen%27s_h

    Cohen's h effect size metric between two proportions p2 and p1 is 2 * (arcsin(sqrt(p2)) - arcsin(sqrt(p1))).
    h in -pi, pi, with +/-pi representing the largest increase/decrease (p1=0, p2=1), or (p1=1, p2=0).
    h=0 is no change. Unlike percentage change, h is defined even if the baseline (p1) is 0.
    Assumes the scores are in [0,1], either continuous or binary; hence taking the average of a group of scores yields a proportion..
    Calculates the change in the average of the other_scores relative to the average of the baseline_scores.    We rescale this to [-1,1] from [-pi,pi] for clarity, where +- 1 are the most extreme changes, and 0 is no change

    Interpretation: the original unscaled Cohen's h can be interpreted according to function interpret_effect_size

    Thus, the rule of interpreting the effect of the normalized value is to use the same thresholds divided by pi
        - essentially 0 if |norm h| < 0.0031831
        - very small if 0.0031831 <= |norm h| < 0.06366198
        - small difference if 0.06366198 <= |norm h| < 0.15915494
        - a medium difference if 0.15915494 <= |norm h| < 0.25464791
        - a large difference if 0.25464791 <= |norm h| < 0.38197186
        - a very large difference if 0.38197186 <= |norm h| < 0.63661977
        - a huge difference if 0.63661977 <= |norm h|
    Args:
        subgroup_scores_dict: dict where keys are subgroup types and values are lists of instance scores.
        control_subgroup_types: list of subgroup types (potential keys of subgroup_scores_dict) that are the control (baseline) group
        comparison_subgroup_types: list of subgroup types (potential keys of subgroup_scores_dict) that are the group
            to be compared to the control group.
        interpret: boolean, whether to interpret the significance of the score or not
    Returns:
        float score between -1 and 1, and a string interpretation if interpret=True
    """
    (
        subgroup_scores_dict,
        control_subgroup_types,
        comparison_subgroup_types,
    ) = validate_subgroup_types(
        subgroup_scores_dict, control_subgroup_types, comparison_subgroup_types
    )

    # requires scores to be in [0,1]
    for subgroup_name, score_list in subgroup_scores_dict.items():
        assert all(
            0 <= score <= 1 for score in score_list
        ), f"all {subgroup_name} scores must be in [0,1]"

    # combine all scores from each label (if there are more than 1 in each group) into a list
    group_scores_list = [
        np.concatenate(
            [subgroup_scores_dict[subgroup_name] for subgroup_name in name_list]
        )
        for name_list in [control_subgroup_types, comparison_subgroup_types]
    ]

    if any(len(scores) == 0 for scores in group_scores_list):
        # no comparison can be made since there is not at least one score per type
        h, norm_h = np.nan, np.nan
    else:
        control_mean = mean(group_scores_list[0])
        comparison_mean = mean(group_scores_list[1])
        h = 2 * (np.arcsin(np.sqrt(comparison_mean)) - np.arcsin(np.sqrt(control_mean)))
        norm_h = np.clip(a=h / np.pi, a_min=-1, a_max=1)

    if not interpret:
        return norm_h

    return norm_h, interpret_effect_size(h)


def normalized_hedges_g(
    subgroup_scores_dict: Dict[str, List[float]],
    control_subgroup_types: List[str],
    comparison_subgroup_types: List[str],
    interpret=False,
):
    """Hedge's g effect size between mean of two samples, normalized to interval [-1,1].  Better than Cohen's d for small sample sizes.

    Takes into account the variances within the samples, not just the means.

    Args:
        subgroup_scores_dict: dict where keys are subgroup types and values are lists of instance scores.
        control_subgroup_types: list of subgroup types (potential keys of subgroup_scores_dict) that are the control (baseline) group
        comparison_subgroup_types: list of subgroup types (potential keys of subgroup_scores_dict) that are the group
            to be compared to the control group.
        interpret: boolean, whether to interpret the significance of the score or not
    Returns:
        float score between -1 and 1, and a string interpretation if interpret=True
    """
    (
        subgroup_scores_dict,
        control_subgroup_types,
        comparison_subgroup_types,
    ) = validate_subgroup_types(
        subgroup_scores_dict, control_subgroup_types, comparison_subgroup_types
    )

    # combine all scores from each label (if there are more than 1 in each group) into a list
    group_scores_list = [
        np.concatenate(
            [subgroup_scores_dict[subgroup_name] for subgroup_name in name_list]
        )
        for name_list in [control_subgroup_types, comparison_subgroup_types]
    ]

    group_n = [len(scores) for scores in group_scores_list]
    if any(nn == 0 for nn in group_n) or all(nn <= 1 for nn in group_n):
        # if at least one sample size is 0 for one type, no comparison can be made at all
        # if both sample sizes are 1, then the denominator is undefined since divide by n1 + n2 - 2
        # so require at least one sample to have > 1 observation, and both to have >= 1.
        g, norm_g = np.nan, np.nan
    else:
        # otherwise, calculate the variances
        group_mean = [mean(scores) for scores in group_scores_list]
        # sample variance with 1 degree of freedom (denominator n-1); if n=1, return 0 since otherwise throws an error
        group_var = [
            0.0 if nn == 1 else np.var(scores, ddof=1)
            for scores, nn in zip(group_scores_list, group_n)
        ]
        var_total = sum([(nn - 1) * vv for vv, nn in zip(group_var, group_n)])
        pooled_sd = np.sqrt(var_total / (sum(group_n) - 2))

        max_absolute_value = 5
        gmd = float(group_mean[1] - group_mean[0])

        if gmd == 0:
            # if exactly the same, return 0
            g = 0.0
        else:
            try:
                g = gmd / pooled_sd
            except ZeroDivisionError:
                # return a large effect size to avoid explosion if there is zero variance
                g = np.sign(gmd) * max_absolute_value

        n = sum(group_n)
        if 3 < n < 50:
            # small sample adjustment see https://www.itl.nist.gov/div898/software/dataplot/refman2/auxillar/hedgeg.htm
            # the multiplier is 0 if n <= 3
            g *= ((n - 3) / (n - 2.25)) * np.sqrt((n - 2) / n)
        # clip it at a very large value so it doesn't become infinite if the variance (denominator) is very small or 0
        g = float(np.clip(a=g, a_min=-1 * max_absolute_value, a_max=max_absolute_value))
        norm_g = g / max_absolute_value

    if not interpret:
        return norm_g
    return norm_g, interpret_effect_size(g)


def mean_subgroup_score(
    subgroup_scores_dict: Dict[str, List], subgroup_types: List[str]
):
    """Return the mean instance score for a subset (possibly a single type) of variants (not a comparison).

    Args:
        subgroup_scores_dict: dict where keys are subgroup types and values are lists of instance scores.
        subgroup_types: the keys (subgroup types) for which the average will be computed.

    Returns:
        float score
    """
    subgroup_scores_dict, subgroup_types, _ = validate_subgroup_types(
        subgroup_scores_dict, subgroup_types, []
    )

    # combine all desired subgroup scores
    score_list = np.concatenate(
        [subgroup_scores_dict[subgroup_name] for subgroup_name in subgroup_types]
    )
    if len(score_list) == 0:
        # no scores to use
        return np.nan
    return mean(score_list)


# metrics using mean reduction
class GroupMeanAccuracy(Accuracy):
    reduction_map = {"group_mean": {"agg_func": ["mean", nan_mean, False]}}


class FixedGroupMeanAccuracy(Accuracy):
    # the same as GroupMeanAccuracy, except the groups are fixed and are resampled together
    reduction_map = {"group_mean": {"agg_func": ["mean", nan_mean, True]}}


# same as above, now using StringContainment
class GroupMeanStringContainment(StringContainment):
    reduction_map = {"group_mean": {"agg_func": ["mean", nan_mean, False]}}


class FixedGroupMeanStringContainment(StringContainment):
    # the same as GroupMeanStringContainment, except the groups are fixed and are resampled together
    reduction_map = {"group_mean": {"agg_func": ["mean", nan_mean, True]}}


# take only the (fixed) group mean of baseline or other (paraphrases) scores
class FixedGroupMeanBaselineAccuracy(Accuracy):
    subgroup_column = "variant_type"
    # take mean of "original" variants only
    reduction_map = {
        "group_mean": {
            "agg_func": [
                "mean_baseline",
                lambda scd: mean_subgroup_score(
                    subgroup_scores_dict=scd, subgroup_types=["original"]
                ),
                True,
            ],
        }
    }


class FixedGroupMeanParaphraseAccuracy(Accuracy):
    subgroup_column = "variant_type"
    # take mean of "paraphrase" variants only
    reduction_map = {
        "group_mean": {
            "agg_func": [
                "mean_paraphrase",
                lambda scd: mean_subgroup_score(
                    subgroup_scores_dict=scd, subgroup_types=["paraphrase"]
                ),
                True,
            ],
        }
    }


# same as above but using StringContainment
class FixedGroupMeanBaselineStringContainment(StringContainment):
    subgroup_column = "variant_type"
    # take mean of "original" variants only
    reduction_map = {
        "group_mean": {
            "agg_func": [
                "mean_baseline",
                lambda scd: mean_subgroup_score(
                    subgroup_scores_dict=scd, subgroup_types=["original"]
                ),
                True,
            ],
        }
    }


class FixedGroupMeanParaphraseStringContainment(StringContainment):
    subgroup_column = "variant_type"
    # take mean of "paraphrase" variants only
    reduction_map = {
        "group_mean": {
            "agg_func": [
                "mean_paraphrase",
                lambda scd: mean_subgroup_score(
                    subgroup_scores_dict=scd, subgroup_types=["paraphrase"]
                ),
                True,
            ],
        }
    }


# using PDR
class FixedGroupPDRParaphraseAccuracy(Accuracy):
    subgroup_column = "variant_type"
    reduction_map = {
        "group_mean": {
            "agg_func": [
                "pdr_paraphrase",
                lambda scd: performance_drop_rate(
                    subgroup_scores_dict=scd,
                    control_subgroup_types=["original"],
                    comparison_subgroup_types=["paraphrase"],
                ),
                True,
            ],
        }
    }


class FixedGroupPDRParaphraseStringContainment(StringContainment):
    subgroup_column = "variant_type"
    reduction_map = {
        "group_mean": {
            "agg_func": [
                "pdr_paraphrase",
                lambda scd: performance_drop_rate(
                    subgroup_scores_dict=scd,
                    control_subgroup_types=["original"],
                    comparison_subgroup_types=["paraphrase"],
                ),
                True,
            ],
        }
    }


class GroupMeanTokenOverlap(TokenOverlap):
    reduction_map = {
        "group_mean": {
            "agg_func": ["mean", nan_mean, False],
            "score_fields": ["f1", "precision", "recall"],
        }
    }


# using Cohens's h for proportions
class FixedGroupNormCohensHParaphraseAccuracy(Accuracy):
    subgroup_column = "variant_type"
    reduction_map = {
        "group_mean": {
            "agg_func": [
                "norm_cohens_h_paraphrase",
                lambda scd: normalized_cohens_h(
                    subgroup_scores_dict=scd,
                    control_subgroup_types=["original"],
                    comparison_subgroup_types=["paraphrase"],
                ),
                True,
            ],
        }
    }


class FixedGroupNormCohensHParaphraseStringContainment(StringContainment):
    subgroup_column = "variant_type"
    reduction_map = {
        "group_mean": {
            "agg_func": [
                "norm_cohens_h_paraphrase",
                lambda scd: normalized_cohens_h(
                    subgroup_scores_dict=scd,
                    control_subgroup_types=["original"],
                    comparison_subgroup_types=["paraphrase"],
                ),
                True,
            ],
        }
    }


# using Hedges' g (takes into account internal variation in group scores)
class FixedGroupNormHedgesGParaphraseAccuracy(Accuracy):
    subgroup_column = "variant_type"
    reduction_map = {
        "group_mean": {
            "agg_func": [
                "norm_hedges_g_paraphrase",
                lambda scd: normalized_hedges_g(
                    subgroup_scores_dict=scd,
                    control_subgroup_types=["original"],
                    comparison_subgroup_types=["paraphrase"],
                ),
                True,
            ],
        }
    }


class FixedGroupNormHedgesGParaphraseStringContainment(StringContainment):
    subgroup_column = "variant_type"
    reduction_map = {
        "group_mean": {
            "agg_func": [
                "norm_hedges_g_paraphrase",
                lambda scd: normalized_hedges_g(
                    subgroup_scores_dict=scd,
                    control_subgroup_types=["original"],
                    comparison_subgroup_types=["paraphrase"],
                ),
                True,
            ],
        }
    }


# for above metrics, take absolute value of group score first; this measures variation in either direction
class FixedGroupAbsvalNormCohensHParaphraseAccuracy(Accuracy):
    subgroup_column = "variant_type"
    reduction_map = {
        "group_mean": {
            "agg_func": [
                "absval_norm_cohens_h_paraphrase",
                lambda scd: np.abs(
                    normalized_cohens_h(
                        subgroup_scores_dict=scd,
                        control_subgroup_types=["original"],
                        comparison_subgroup_types=["paraphrase"],
                    )
                ),
                True,
            ],
        }
    }


class FixedGroupAbsvalNormCohensHParaphraseStringContainment(StringContainment):
    subgroup_column = "variant_type"
    reduction_map = {
        "group_mean": {
            "agg_func": [
                "absval_norm_cohens_h_paraphrase",
                lambda scd: np.abs(
                    normalized_cohens_h(
                        subgroup_scores_dict=scd,
                        control_subgroup_types=["original"],
                        comparison_subgroup_types=["paraphrase"],
                    )
                ),
                True,
            ],
        }
    }


class FixedGroupAbsvalNormHedgesGParaphraseAccuracy(Accuracy):
    subgroup_column = "variant_type"
    reduction_map = {
        "group_mean": {
            "agg_func": [
                "absval_norm_hedges_g_paraphrase",
                lambda scd: np.abs(
                    normalized_hedges_g(
                        subgroup_scores_dict=scd,
                        control_subgroup_types=["original"],
                        comparison_subgroup_types=["paraphrase"],
                    )
                ),
                True,
            ],
        }
    }


class FixedGroupAbsvalNormHedgesGParaphraseStringContainment(StringContainment):
    subgroup_column = "variant_type"
    reduction_map = {
        "group_mean": {
            "agg_func": [
                "absval_norm_hedges_g_paraphrase",
                lambda scd: np.abs(
                    normalized_hedges_g(
                        subgroup_scores_dict=scd,
                        control_subgroup_types=["original"],
                        comparison_subgroup_types=["paraphrase"],
                    )
                ),
                True,
            ],
        }
    }<|MERGE_RESOLUTION|>--- conflicted
+++ resolved
@@ -65,8 +65,17 @@
     ci_scores: List[str] = OptionalField(default=None)
     ci_disabled: bool = OptionalField(default=False)
 
-<<<<<<< HEAD
-=======
+    
+
+
+class Metric(ConfidenceIntervalMixin):
+    main_score: str = RequiredField()
+
+    def prepare(self):
+        super().prepare()
+        if self.ci_scores is None:
+            self.ci_scores = [self.main_score]
+
     def consume_stream(self, stream: Stream):
         references = []
         predictions = []
@@ -76,7 +85,7 @@
             references.append(instance["references"])
             predictions.append(instance["prediction"])
             additional_inputs.append(
-                instance["additional_inputs"] if "additional_inputs" in instance else {}
+                instance["task_data"] if "task_data" in instance else {}
             )
             instances.append(instance)
         return predictions, references, additional_inputs, instances
@@ -100,19 +109,6 @@
             if "global" not in scores:
                 scores["global"] = {}
             scores["global"] = global_score
-
-    @abstractmethod
-    def disable_confidence_interval_calculation(self):
-        pass
->>>>>>> f3745a99
-
-class Metric(ConfidenceIntervalMixin):
-    main_score: str = RequiredField()
-
-    def prepare(self):
-        super().prepare()
-        if self.ci_scores is None:
-            self.ci_scores = [self.main_score]
 
 
 class ReducingMixin(Artifact):
