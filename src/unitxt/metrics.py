--- conflicted
+++ resolved
@@ -4752,247 +4752,6 @@
         return {self.main_score: prediction}
 
 
-<<<<<<< HEAD
-class TaskBasedJudgeMetric(BulkInstanceMetric):
-    reduction_map: Dict[str, List[str]] = None
-    prediction_type = float
-    model_name: str = None
-    task_name: str = None
-    template_name: str = None
-    model_format_name: str = "formats.empty"
-
-    def prepare(
-        self,
-    ):
-        from datasets.utils.logging import disable_progress_bar
-
-        disable_progress_bar()
-
-        self.reduction_map = {"mean": [self.main_score]}
-        # the processing steps for preparing the prompt (instruction, answer prefix etc.)
-        # that we send to the generative judge model
-        self.processor = SequentialOperator(
-            steps=[
-                self.task_name,
-                self.template_name,
-                self.model_format_name,
-            ]
-        )
-        self.set_unneeded_fields()
-
-    def compute(
-        self,
-        references: list[list[str]],
-        predictions: list[str],
-        task_data: list[dict],
-    ) -> dict:
-        pass
-
-    def set_unneeded_fields(self):
-        template_input_format = get_from_catalog(self.template_name).input_format
-        task = get_from_catalog(self.task_name)
-        unneeded_task_fields = {
-            **task.reference_fields,
-            **{
-                field: field_type
-                for field, field_type in task.input_fields.items()
-                if field not in template_input_format
-            },
-        }
-        self.unneeded_task_fields = unneeded_task_fields
-
-    def adjust_instances_to_task(self, task_data):
-        # we add mock values for fields that the task expects but are not needed here
-        for field_name, field_type in self.unneeded_task_fields.items():
-            if field_name not in task_data[0]:
-                for example in task_data:
-                    example[field_name] = (
-                        ["mock"] if field_type._name == "List" else 0.0
-                    )  # this is a very specific hack
-        return task_data
-
-
-class GenerativeBinaryJudge(TaskBasedJudgeMetric):
-    inference_engine_class = None
-    inference_model: InferenceEngine = None
-    generation_kwargs: dict = {}
-    host_name: str
-
-    def prepare(self):
-        super().prepare()
-        if self.inference_model is None:
-            self.inference_model = self.inference_engine_class(
-                model_name=self.model_name,
-                **self.generation_kwargs,
-            )
-
-        # the processing steps for converting the logprobs dicts to float predictions
-        self.post_processor = SequentialOperator(
-            steps=[
-                "processors.infer_logprobs_to_yes_no_probs",
-                "processors.cast_to_float_return_zero_if_failed",
-            ]
-        )
-
-    def compute(
-        self,
-        references: list[list[str]],
-        predictions: list[str],
-        task_data: list[dict],
-    ) -> dict:
-        processed_data = self._prepare_instances_for_model(task_data)
-        results = self.inference_model.infer_log_probs(processed_data)
-        preds = [result["prediction"] for result in results]
-        processed_preds = self._process_predictions(preds)
-
-        for i, result in enumerate(results):
-            result[self.main_score] = processed_preds[i]
-            result["host"] = self.host_name
-            del result["prediction"]
-        return results
-
-    def _prepare_instances_for_model(self, task_data: list[dict]):
-        task_data = self.adjust_instances_to_task(task_data)
-        stream = MultiStream({"test": task_data})
-
-        processed_stream = self.processor.process(stream)
-        return processed_stream.to_dataset()["test"]
-
-    def _process_predictions(self, logprob_results: list[dict]):
-        stream = MultiStream(
-            {
-                "test": [
-                    {
-                        "prediction": x,
-                        "references": [0.0],
-                    }  # the format expected by prediction post-processors
-                    for x in logprob_results
-                ]
-            }
-        )
-        processed_stream = self.post_processor.process(stream)
-        return processed_stream.to_dataset()["test"]["prediction"]
-
-
-class GenerativeBinaryJudgeWML(GenerativeBinaryJudge):
-    generation_kwargs = {"max_new_tokens": 5, "decoding_method": "greedy"}
-    _requirements_list: list[str] = ["ibm_watsonx_ai"]
-    inference_engine_class = WMLInferenceEngine
-    host_name = "wml"
-
-
-class GenerativeBinaryJudgeBAM(GenerativeBinaryJudge):
-    generation_kwargs = {"max_new_tokens": 5, "decoding_method": "greedy"}
-    _requirements_list: list[str] = ["ibm-generative-ai"]
-    inference_engine_class = IbmGenAiInferenceEngine
-    host_name = "bam"
-
-
-class GenerativeBinaryJudgeOpenAi(GenerativeBinaryJudge):
-    generation_kwargs = {"logprobs": True, "max_tokens": 5, "temperature": 0.0}
-    _requirements_list: list[str] = ["openai"]
-    inference_engine_class = OpenAiInferenceEngine
-    host_name = "openai"
-
-
-class ArmoRMMetric(TaskBasedJudgeMetric):
-    _requirements_list: list[str] = ["torch", "AutoTokenizer"]
-    model_name = "RLHFlow/ArmoRM-Llama3-8B-v0.1"
-    num_labels = 19
-    infer_batch_size = 2
-    max_len = 8192
-
-    def prepare(
-        self,
-    ):
-        super().prepare()
-        import torch
-        from transformers import AutoModelForSequenceClassification, AutoTokenizer
-
-        self._init_device()
-        self.tokenizer = AutoTokenizer.from_pretrained(self.model_name)
-        self.tokenizer.truncation_side = "left"
-        self.model = AutoModelForSequenceClassification.from_pretrained(
-            self.model_name,
-            device_map=self.device,
-            trust_remote_code=True,
-            torch_dtype=torch.bfloat16,
-        )
-
-    def _init_device(self):
-        import torch
-
-        if torch.cuda.is_available():
-            gpu_id = torch.cuda.current_device()
-            gpu_msg = f"There are {torch.cuda.device_count()} GPUs available, using GPU {gpu_id}, name: {torch.cuda.get_device_name(gpu_id)}"
-            self.device = torch.device("cuda")
-        elif torch.backends.mps.is_available():
-            gpu_msg = "Using local MPS GPU"
-            self.device = torch.device("mps")
-        else:
-            gpu_msg = "f'There are NO GPUs available.'"
-            self.device = torch.device("cpu")
-        logger.info(gpu_msg)
-
-    def compute(
-        self,
-        references: list[list[str]],
-        predictions: list[str],
-        task_data: list[dict],
-    ) -> dict:
-        text_pairs = self.get_texts_pairs(task_data)
-        processed_preds = self.get_scores(text_pairs)
-        return [{self.main_score: s} for s in processed_preds]
-
-    def get_scores(self, text_pairs):
-        import torch
-
-        sentences_batches = [
-            text_pairs[x : x + self.infer_batch_size]
-            for x in range(0, len(text_pairs), self.infer_batch_size)
-        ]
-        scores = []
-        logger.info(
-            f"Inferring {len(text_pairs)} texts in {len(sentences_batches)} batches"
-        )
-        for sentences_batch in tqdm(sentences_batches):
-            features = self.tokenizer(
-                sentences_batch,
-                padding=True,
-                truncation=True,
-                return_tensors="pt",
-                max_length=self.max_len,
-            ).to(self.device)
-
-            with torch.no_grad():
-                output = self.model(**features)
-                # there are also other possible scores to extract, as per usage example in https://huggingface.co/RLHFlow/ArmoRM-Llama3-8B-v0.1
-                preference_scores = output.score.cpu().float()
-                batch_scores = [float(score) for score in preference_scores]
-            scores.extend(batch_scores)
-
-        return scores
-
-    def get_templated_inputs(self, test_set):
-        test_set = self.adjust_instances_to_task(test_set)
-        instance_stream = MultiStream(
-            {"test": [{**instance, "contexts_ids": [0]} for instance in test_set]}
-        )
-        return self.processor.process(instance_stream).to_dataset()["test"]["source"]
-
-    def get_texts_pairs(self, test_set):
-        templated_inputs = self.get_templated_inputs(test_set)
-        return [
-            self.tokenizer.apply_chat_template(
-                [
-                    {"role": "user", "content": premise},
-                    {"role": "assistant", "content": instance["answer"]},
-                ],
-                tokenize=False,
-            )
-            for instance, premise in zip(test_set, templated_inputs)
-        ]
-=======
 class F1Strings(InstanceMetric):
     main_score = "f1_strings"
     reduction_map = {"mean": ["f1_strings"]}
@@ -5158,4 +4917,244 @@
             )
         score = ensemble_model.predict([prediction_lst])
         return score.tolist()[0]
->>>>>>> c1752a96
+
+
+class TaskBasedJudgeMetric(BulkInstanceMetric):
+    reduction_map: Dict[str, List[str]] = None
+    prediction_type = float
+    model_name: str = None
+    task_name: str = None
+    template_name: str = None
+    model_format_name: str = "formats.empty"
+
+    def prepare(
+        self,
+    ):
+        from datasets.utils.logging import disable_progress_bar
+
+        disable_progress_bar()
+
+        self.reduction_map = {"mean": [self.main_score]}
+        # the processing steps for preparing the prompt (instruction, answer prefix etc.)
+        # that we send to the generative judge model
+        self.processor = SequentialOperator(
+            steps=[
+                self.task_name,
+                self.template_name,
+                self.model_format_name,
+            ]
+        )
+        self.set_unneeded_fields()
+
+    def compute(
+        self,
+        references: list[list[str]],
+        predictions: list[str],
+        task_data: list[dict],
+    ) -> dict:
+        pass
+
+    def set_unneeded_fields(self):
+        template_input_format = get_from_catalog(self.template_name).input_format
+        task = get_from_catalog(self.task_name)
+        unneeded_task_fields = {
+            **task.reference_fields,
+            **{
+                field: field_type
+                for field, field_type in task.input_fields.items()
+                if field not in template_input_format
+            },
+        }
+        self.unneeded_task_fields = unneeded_task_fields
+
+    def adjust_instances_to_task(self, task_data):
+        # we add mock values for fields that the task expects but are not needed here
+        for field_name, field_type in self.unneeded_task_fields.items():
+            if field_name not in task_data[0]:
+                for example in task_data:
+                    example[field_name] = (
+                        ["mock"] if field_type._name == "List" else 0.0
+                    )  # this is a very specific hack
+        return task_data
+
+
+class GenerativeBinaryJudge(TaskBasedJudgeMetric):
+    inference_engine_class = None
+    inference_model: InferenceEngine = None
+    generation_kwargs: dict = {}
+    host_name: str
+
+    def prepare(self):
+        super().prepare()
+        if self.inference_model is None:
+            self.inference_model = self.inference_engine_class(
+                model_name=self.model_name,
+                **self.generation_kwargs,
+            )
+
+        # the processing steps for converting the logprobs dicts to float predictions
+        self.post_processor = SequentialOperator(
+            steps=[
+                "processors.infer_logprobs_to_yes_no_probs",
+                "processors.cast_to_float_return_zero_if_failed",
+            ]
+        )
+
+    def compute(
+        self,
+        references: list[list[str]],
+        predictions: list[str],
+        task_data: list[dict],
+    ) -> dict:
+        processed_data = self._prepare_instances_for_model(task_data)
+        results = self.inference_model.infer_log_probs(processed_data)
+        preds = [result["prediction"] for result in results]
+        processed_preds = self._process_predictions(preds)
+
+        for i, result in enumerate(results):
+            result[self.main_score] = processed_preds[i]
+            result["host"] = self.host_name
+            del result["prediction"]
+        return results
+
+    def _prepare_instances_for_model(self, task_data: list[dict]):
+        task_data = self.adjust_instances_to_task(task_data)
+        stream = MultiStream({"test": task_data})
+
+        processed_stream = self.processor.process(stream)
+        return processed_stream.to_dataset()["test"]
+
+    def _process_predictions(self, logprob_results: list[dict]):
+        stream = MultiStream(
+            {
+                "test": [
+                    {
+                        "prediction": x,
+                        "references": [0.0],
+                    }  # the format expected by prediction post-processors
+                    for x in logprob_results
+                ]
+            }
+        )
+        processed_stream = self.post_processor.process(stream)
+        return processed_stream.to_dataset()["test"]["prediction"]
+
+
+class GenerativeBinaryJudgeWML(GenerativeBinaryJudge):
+    generation_kwargs = {"max_new_tokens": 5, "decoding_method": "greedy"}
+    _requirements_list: list[str] = ["ibm_watsonx_ai"]
+    inference_engine_class = WMLInferenceEngine
+    host_name = "wml"
+
+
+class GenerativeBinaryJudgeBAM(GenerativeBinaryJudge):
+    generation_kwargs = {"max_new_tokens": 5, "decoding_method": "greedy"}
+    _requirements_list: list[str] = ["ibm-generative-ai"]
+    inference_engine_class = IbmGenAiInferenceEngine
+    host_name = "bam"
+
+
+class GenerativeBinaryJudgeOpenAi(GenerativeBinaryJudge):
+    generation_kwargs = {"logprobs": True, "max_tokens": 5, "temperature": 0.0}
+    _requirements_list: list[str] = ["openai"]
+    inference_engine_class = OpenAiInferenceEngine
+    host_name = "openai"
+
+
+class ArmoRMMetric(TaskBasedJudgeMetric):
+    _requirements_list: list[str] = ["torch", "AutoTokenizer"]
+    model_name = "RLHFlow/ArmoRM-Llama3-8B-v0.1"
+    num_labels = 19
+    infer_batch_size = 2
+    max_len = 8192
+
+    def prepare(
+        self,
+    ):
+        super().prepare()
+        import torch
+        from transformers import AutoModelForSequenceClassification, AutoTokenizer
+
+        self._init_device()
+        self.tokenizer = AutoTokenizer.from_pretrained(self.model_name)
+        self.tokenizer.truncation_side = "left"
+        self.model = AutoModelForSequenceClassification.from_pretrained(
+            self.model_name,
+            device_map=self.device,
+            trust_remote_code=True,
+            torch_dtype=torch.bfloat16,
+        )
+
+    def _init_device(self):
+        import torch
+
+        if torch.cuda.is_available():
+            gpu_id = torch.cuda.current_device()
+            gpu_msg = f"There are {torch.cuda.device_count()} GPUs available, using GPU {gpu_id}, name: {torch.cuda.get_device_name(gpu_id)}"
+            self.device = torch.device("cuda")
+        elif torch.backends.mps.is_available():
+            gpu_msg = "Using local MPS GPU"
+            self.device = torch.device("mps")
+        else:
+            gpu_msg = "f'There are NO GPUs available.'"
+            self.device = torch.device("cpu")
+        logger.info(gpu_msg)
+
+    def compute(
+        self,
+        references: list[list[str]],
+        predictions: list[str],
+        task_data: list[dict],
+    ) -> dict:
+        text_pairs = self.get_texts_pairs(task_data)
+        processed_preds = self.get_scores(text_pairs)
+        return [{self.main_score: s} for s in processed_preds]
+
+    def get_scores(self, text_pairs):
+        import torch
+
+        sentences_batches = [
+            text_pairs[x : x + self.infer_batch_size]
+            for x in range(0, len(text_pairs), self.infer_batch_size)
+        ]
+        scores = []
+        logger.info(
+            f"Inferring {len(text_pairs)} texts in {len(sentences_batches)} batches"
+        )
+        for sentences_batch in tqdm(sentences_batches):
+            features = self.tokenizer(
+                sentences_batch,
+                padding=True,
+                truncation=True,
+                return_tensors="pt",
+                max_length=self.max_len,
+            ).to(self.device)
+
+            with torch.no_grad():
+                output = self.model(**features)
+                # there are also other possible scores to extract, as per usage example in https://huggingface.co/RLHFlow/ArmoRM-Llama3-8B-v0.1
+                preference_scores = output.score.cpu().float()
+                batch_scores = [float(score) for score in preference_scores]
+            scores.extend(batch_scores)
+
+        return scores
+
+    def get_templated_inputs(self, test_set):
+        test_set = self.adjust_instances_to_task(test_set)
+        instance_stream = MultiStream(
+            {"test": [{**instance, "contexts_ids": [0]} for instance in test_set]}
+        )
+        return self.processor.process(instance_stream).to_dataset()["test"]["source"]
+
+    def get_texts_pairs(self, test_set):
+        templated_inputs = self.get_templated_inputs(test_set)
+        return [
+            self.tokenizer.apply_chat_template(
+                [
+                    {"role": "user", "content": premise},
+                    {"role": "assistant", "content": instance["answer"]},
+                ],
+                tokenize=False,
+            )
+            for instance, premise in zip(test_set, templated_inputs)
+        ]