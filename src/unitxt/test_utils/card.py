import json
import math
import os.path
import tempfile

from .. import add_to_catalog, register_local_catalog
from ..artifact import fetch_artifact
from ..logging_utils import get_logger
from ..metric import _compute
from ..settings_utils import get_settings
from ..standard import StandardRecipe
from ..templates import TemplatesDict
from ..text_utils import construct_dict_str

logger = get_logger()
settings = get_settings()

TEMP_NAME = "tmp_name"


def test_adding_to_catalog(card):
    with tempfile.TemporaryDirectory() as tmp_dir:
        add_to_catalog(
            card, TEMP_NAME, overwrite=True, catalog_path=tmp_dir, verbose=False
        )
        assert os.path.exists(
            os.path.join(tmp_dir, TEMP_NAME + ".json")
        ), "Card was not added to catalog"


def test_metrics_exist(card):
    for metric_name in card.task.metrics:
        metric, _ = fetch_artifact(metric_name)


def test_loading_from_catalog(card):
    with tempfile.TemporaryDirectory() as tmp_dir:
        add_to_catalog(
            card, TEMP_NAME, overwrite=True, catalog_path=tmp_dir, verbose=False
        )
        register_local_catalog(tmp_dir)
        card_, _ = fetch_artifact(TEMP_NAME)
        assert json.dumps(card_.to_dict(), sort_keys=True) == json.dumps(
            card.to_dict(), sort_keys=True
        ), "Card loaded is not equal to card stored"


def load_examples_from_standard_recipe(card, template_card_index, debug, **kwargs):
    if settings.test_card_disable:
        logger.info(
            "load_examples_from_standard_recipe() functionality is disabled because unitxt.settings.test_card_disable=True or UNITXT_TEST_CARD_DISABLE environment variable is set"
        )
        return None

    logger.info("*" * 80)
    if "loader_limit" not in kwargs:
        kwargs["loader_limit"] = 30
    kwargs["template_card_index"] = template_card_index

    recipe = StandardRecipe(card=card, **kwargs)
    logger.info(f"Using these card recipe parameters: {kwargs}")

    if debug:
        for max_steps in range(1, recipe.num_steps() + 1):
            examples = print_recipe_output(
                recipe,
                max_steps=max_steps,
                num_examples=1,
                print_header=True,
                print_stream_size=True,
            )
    else:
        examples = print_recipe_output(
            recipe,
            max_steps=recipe.num_steps(),
            num_examples=5,
            print_header=False,
            print_stream_size=False,
            streams=["test"],
        )
    return examples


def print_recipe_output(
    recipe, max_steps, num_examples, print_header, print_stream_size, streams=None
):
    recipe.set_max_steps(max_steps)

    if print_header:
        step_description = recipe.get_last_step_description()
        logger.info("=" * 80)
        logger.info("=" * 8)
        logger.info(f"{'=' * 8} {step_description}")
        logger.info("=" * 8)

    multi_stream = recipe()

    if print_stream_size:
        for stream_name in multi_stream.keys():
            stream = multi_stream[stream_name]
            num_instances = len(list(iter(stream)))
            logger.info(f"stream named '{stream_name}' has {num_instances} instances\n")

    examples = []
    for stream_name in multi_stream.keys():
        if streams is None or stream_name in streams:
            stream = multi_stream[stream_name]
            logger.info("-" * 10)
            logger.info(
                f"Showing up to {num_examples} examples from stream '{stream_name}':"
            )
            for example, _ in zip(stream, range(num_examples)):
                dict_message = construct_dict_str(example)
                logger.info(dict_message)
                logger.info("\n")
                examples.append(example)
    return examples


def print_predictions(correct_predictions, results):
    for result, correct_prediction in zip(results, correct_predictions):
        logger.info("*" * 5)
        logger.info(
            f"Prediction: ({type(correct_prediction).__name__})     {correct_prediction}"
        )
        logger.info(
            f"Processed prediction: ({type(result['prediction']).__name__}) {result['prediction']}"
        )
        logger.info(
            f"Processed references: ({type(result['references']).__name__}) {result['references']}"
        )
<<<<<<< HEAD
    logger.info("*" * 5)
    logger.info("Score output:")
    logger.info(json.dumps(results[0]["score"]["global"], sort_keys=True, indent=4))


def test_correct_predictions(examples, strict, exact_match_score):
    correct_predictions = [example["target"] for example in examples]
    logger.info("*" * 40)
    logger.info("Running with the gold references as predictions.")
    results = _compute(predictions=correct_predictions, references=examples)

    logger.info("Showing the output of the post processing:")

    print_predictions(correct_predictions, results)
=======
    logger.info("*" * 80)
    logger.info("Sample score output:")
    logger.info(json.dumps(results[0]["score"], sort_keys=True, indent=4))
    logger.info("*" * 80)
>>>>>>> d4b6da05

    score_name = results[0]["score"]["global"]["score_name"]
    score = results[0]["score"]["global"]["score"]

    if not math.isclose(score, exact_match_score):
        message = (
            f"The results of running the main metric used in the card ({score_name}) "
            f"over simulated predictions that are equal to the references returns a different score than expected.\n"
            f"One would expect a perfect score of {exact_match_score} in this case, but returned metric score was {score}.\n"
        )
        error_message = (
            f"{message}"
            f"This usually indicates an error in the metric or post processors, but can be also an acceptable edge case.\n"
            f"In anycase, this requires a review.  If this is acceptable, set strict=False in the call to test_card().\n"
            f"The predictions passed to the metrics were:\n {correct_predictions}\n"
        )
        warning_message = (
            f"{message}"
            f"This is flagged as only as a warning because strict=False was set in the call to test_card().\n"
            f"The predictions passed to the metrics were:\n {correct_predictions}\n"
        )
        if strict:
            raise AssertionError(error_message)
        logger.info("*" * 10)
        logger.info(warning_message)


def test_wrong_predictions(
    examples, strict, maximum_full_mismatch_score, full_mismatch_prediction_values
):
    import random

    wrong_predictions = [
        random.choice(full_mismatch_prediction_values) for example in examples
    ]
    logger.info("*" * 40)
    logger.info("Running with random values as predictions.")
    results = _compute(predictions=wrong_predictions, references=examples)

    logger.info("Showing the output of the post processing:")
    print_predictions(wrong_predictions, results)

    score_name = results[0]["score"]["global"]["score_name"]
    score = results[0]["score"]["global"]["score"]

    if score > maximum_full_mismatch_score:
        message = (
            f"The results of running the main metric used in the card ({score_name}) "
            f"over random predictions returns a different score than expected.\n"
            f"The test expected a low score of atmost {maximum_full_mismatch_score} in this case, but returned metric score was {score}.\n"
        )
        error_message = (
            f"{message}"
            f"This can indicates an error in the metric or post processors, but can be also an acceptable edge case.\n"
            f"For example, in a metric that checks character level edit distance, a low none zero score is expected on random data.\n"
            f"In anycase, this requires a review.  If this is acceptable, set strict=False in the call to test_card().\n"
            f"The predictions passed to the metrics were:\n {wrong_predictions}\n"
        )
        warning_message = (
            f"{message}"
            f"This is flagged as only as a warning because strict=False was set in the call to test_card().\n"
            f"The predictions passed to the metrics were:\n {wrong_predictions}\n"
        )
        if strict:
            raise AssertionError(error_message)

        logger.info("*" * 10)
        logger.info(warning_message)


def test_card(
    card,
    debug=False,
    strict=True,
    test_exact_match_score_when_predictions_equal_references=True,
    test_full_mismatch_score_with_full_mismatch_prediction_values=True,
    exact_match_score=1.0,
    maximum_full_mismatch_score=0.0,
    full_mismatch_prediction_values=None,
    **kwargs,
):
    """Tests a given card.

    By default, the test goes over all templates defined in the card,
    and generates sample outputs for template. It also runs two tests on sample data.
    The first is running the metrics in the card with predictions which are equal to the references.
    The expected score in this case is typically 1.  The second test is running the metrics in the card
    with random predictions (selected from a fixed set of values).  The score expected in this case
    is typically 0.

    During the test, sample datasets instances, as well as the predictions/references are displayed.
    It also shows the processed predictions and references, after the template's post processors
    are applied.  Thus wayit is possible to debug and see that the inputs to the metrics are as expected.

        Parameters:
        1. `card`: The `Card` object to be tested.
        2. `debug`: A boolean value indicating whether to enable debug mode. In debug mode, the data processing pipeline is executed step by step, printing a representative output of each step.  Default is False.
        3. `strict`: A boolean value indicating whether to fail if scores do not match the expected ones.
           Default is True.
        4. `test_exact_match_score_when_predictions_equal_references`: A boolean value indicating whether to test the exact match score when predictions equal references. Default is True.
        5. `test_full_mismatch_score_with_full_mismatch_prediction_values`: A boolean value indicating whether to test the full mismatch score with full mismatch prediction values.
            The potential mismatched predeiction values are specified in full_mismatch_prediction_values`.
            Default is True.
        6. `exact_match_score`: The expected score to be returned when predictions are equal the gold reference. Default is 1.0.
        7. `maximum_full_mismatch_score`: The maximum score allowed to be returned when predictions are full mismatched. Default is 0.0.
        8. `full_mismatch_prediction_values`: An optional list of prediction values to use for testing full mismatches. Default is None.
            If not set, a default set of values: ["a1s", "bfsdf", "dgdfgs", "gfjgfh", "ghfjgh"]
        9. **kwargs`: Additional keyword arguments to be passed to the recipe.

    Example:
            # Test the templates with few shots
            test_card(card,num_demos=1,demo_pool_size=10)

            # Shows the step by step processing of data.
            test_card(card,debug=True)

            # In some metrics (e.g. BertScore) random predictions do not generate a score of zero so we disable this test
            test_card(card,test_full_mismatch_score_with_full_mismatch_prediction_values=False)

            # Alternatively, we can ensure the score on random predictions is less than 0.7
            test_card(card,maximum_full_mismatch_score=0.7)

            # Override the values used when running the test to check that fully mismatched values get 0 score
            test_card(card,full_mismatch_prediction_values=["NA","NONE])


    """
    if full_mismatch_prediction_values is None:
        full_mismatch_prediction_values = ["a1s", "bfsdf", "dgdfgs", "gfjgfh", "ghfjgh"]
    if settings.test_card_disable:
        logger.info(
            "test_card() functionality is disabled because unitxt.settings.test_card_disable=True or UNITXT_TEST_CARD_DISABLE environment variable is set"
        )
        return
    test_adding_to_catalog(card)
    test_metrics_exist(card)
    test_loading_from_catalog(card)

    if type(card.templates) is TemplatesDict:
        template_card_indices = card.templates.keys()
    else:
        num_templates = len(card.templates)
        template_card_indices = range(0, num_templates)
    for template_card_index in template_card_indices:
        examples = load_examples_from_standard_recipe(
            card, template_card_index=template_card_index, debug=debug, **kwargs
        )
        if test_exact_match_score_when_predictions_equal_references:
            test_correct_predictions(
                examples=examples, strict=strict, exact_match_score=exact_match_score
            )
        if test_full_mismatch_score_with_full_mismatch_prediction_values:
            test_wrong_predictions(
                examples=examples,
                strict=strict,
                maximum_full_mismatch_score=maximum_full_mismatch_score,
                full_mismatch_prediction_values=full_mismatch_prediction_values,
            )<|MERGE_RESOLUTION|>--- conflicted
+++ resolved
@@ -129,10 +129,9 @@
         logger.info(
             f"Processed references: ({type(result['references']).__name__}) {result['references']}"
         )
-<<<<<<< HEAD
     logger.info("*" * 5)
     logger.info("Score output:")
-    logger.info(json.dumps(results[0]["score"]["global"], sort_keys=True, indent=4))
+    logger.info(json.dumps(results[0]["score"], sort_keys=True, indent=4))
 
 
 def test_correct_predictions(examples, strict, exact_match_score):
@@ -144,12 +143,6 @@
     logger.info("Showing the output of the post processing:")
 
     print_predictions(correct_predictions, results)
-=======
-    logger.info("*" * 80)
-    logger.info("Sample score output:")
-    logger.info(json.dumps(results[0]["score"], sort_keys=True, indent=4))
-    logger.info("*" * 80)
->>>>>>> d4b6da05
 
     score_name = results[0]["score"]["global"]["score_name"]
     score = results[0]["score"]["global"]["score"]
