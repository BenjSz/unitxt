--- conflicted
+++ resolved
@@ -246,16 +246,12 @@
 
         stream = recipe()
         result = stream["train"].peek()
-<<<<<<< HEAD
-        self.assertDictEqual(result, target)
-=======
 
         target_task_data = json.loads(target.pop("task_data"))
         result_task_data = json.loads(result.pop("task_data"))
 
         self.assertDictEqual(result, target)
         self.assertDictEqual(target_task_data, result_task_data)
->>>>>>> 435ce44e
 
     def test_key_val_template(self):
         recipe = StandardRecipeWithIndexes(
@@ -281,16 +277,12 @@
 
         stream = recipe()
         result = stream["train"].peek()
-<<<<<<< HEAD
-        self.assertDictEqual(result, target)
-=======
 
         target_task_data = json.loads(target.pop("task_data"))
         result_task_data = json.loads(result.pop("task_data"))
 
         self.assertDictEqual(result, target)
         self.assertDictEqual(target_task_data, result_task_data)
->>>>>>> 435ce44e
 
     def test_random_template(self):
         recipe = StandardRecipeWithIndexes(
@@ -319,16 +311,12 @@
 
         stream = recipe()
         result = stream["train"].peek()
-<<<<<<< HEAD
-        self.assertDictEqual(result, target)
-=======
 
         target_task_data = json.loads(target.pop("task_data"))
         result_task_data = json.loads(result.pop("task_data"))
 
         self.assertDictEqual(result, target)
         self.assertDictEqual(target_task_data, result_task_data)
->>>>>>> 435ce44e
 
     def test_random_num_demos(self):
         recipe = StandardRecipeWithIndexes(
