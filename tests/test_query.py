--- conflicted
+++ resolved
@@ -5,19 +5,11 @@
 
 class TestQuery(unittest.TestCase):
     def test_query_works(self):
-<<<<<<< HEAD
-        query = "card=cards.sst2,template_card_index=0,demos_pool_size=100,num_demos=0"
-        parsed = parse(query)
-        target = {
-            "card": "cards.sst2",
-            "template_card_index": 0,
-=======
         query = "card=cards.sst2,template_card_index=1000,demos_pool_size=100,num_demos=0"
         parsed = parse(query)
         target = {
             "card": "cards.sst2",
             "template_card_index": 1000,
->>>>>>> 949e4528
             "demos_pool_size": 100,
             "num_demos": 0,
         }
@@ -31,17 +23,6 @@
 
     def test_missing_key_fail(self):
         with self.assertRaises(ValueError):
-<<<<<<< HEAD
-            parse("=cards.sst2,template_card_index=0,demos_pool_size=100,num_demos=0")
-        with self.assertRaises(ValueError):
-            parse("cards.sst2,template_card_index=0,demos_pool_size=100,num_demos=0")
-
-    def test_missing_value_fail(self):
-        with self.assertRaises(ValueError):
-            parse("cards.sst2=,template_card_index=0,demos_pool_size=100,num_demos=0")
-        with self.assertRaises(ValueError):
-            parse("=,template_icard_index=0,demos_pool_size=100,num_demos=0")
-=======
             parse("=cards.sst2,template_card_index=1000,demos_pool_size=100,num_demos=0")
         with self.assertRaises(ValueError):
             parse("cards.sst2,template_card_index=1000,demos_pool_size=100,num_demos=0")
@@ -50,5 +31,4 @@
         with self.assertRaises(ValueError):
             parse("cards.sst2=,template_card_index=1000,demos_pool_size=100,num_demos=0")
         with self.assertRaises(ValueError):
-            parse("=,template_card_index=1000,demos_pool_size=100,num_demos=0")
->>>>>>> 949e4528
+            parse("=,template_card_index=1000,demos_pool_size=100,num_demos=0")