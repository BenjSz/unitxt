import unittest

from src.unitxt.formats import ICLFormat
from src.unitxt.instructions import TextualInstruction
from src.unitxt.renderers import (
    RenderDemonstrations,
    RenderFormat,
    RenderInstruction,
    RenderTemplate,
    StandardRenderer,
)
<<<<<<< HEAD
from src.unitxt.templates import CompletionTemplate, InputOutputTemplate
from src.unitxt.test_utils.operators import test_operator
=======
from src.unitxt.templates import InputOutputTemplate
from src.unitxt.test_utils.operators import check_operator
>>>>>>> 20a65d26

template = InputOutputTemplate(input_format='This is my sentence: "{text}"', output_format="{label}")
completion_template = CompletionTemplate(input_format='The sentence "{text}" is ', output_format="{label}")

instruction = TextualInstruction("classify user sentence by its sentiment to either positive, or negative.")
format = ICLFormat(input_prefix="User: ", output_prefix="Agent: ", instruction_prefix="Instruction:")


class TestRenderers(unittest.TestCase):
    def test_render_template(self):
        renderer = RenderTemplate(template=template)

        instance = {"inputs": {"text": "was so bad"}, "outputs": {"label": "negative"}}

        result = renderer.process(instance)
        target = {
<<<<<<< HEAD
            "source": 'This is my sentence: "was so bad"',
            "input_output_separator": "\n",
            "target": "negative",
            "references": ["negative"],
        }
        self.assertDictEqual(result, target)

        renderer = RenderTemplate(template=completion_template)
        instance = {"inputs": {"text": "was so bad"}, "outputs": {"label": "negative"}}

        result = renderer.process(instance)
        target = {
            "source": 'The sentence "was so bad" is ',
            "input_output_separator": "",
=======
            "inputs": {"text": "was so bad"},
            "outputs": {"label": "negative"},
            "source": 'This is my sentence: "was so bad"',
>>>>>>> 20a65d26
            "target": "negative",
            "references": ["negative"],
        }
        self.assertDictEqual(result, target)

    def test_render_demonstrations(self):
        renderer = RenderDemonstrations(template=template, demos_field="demos")

        instance = {
            "demos": [
                {"inputs": {"text": "was so not good"}, "outputs": {"label": "negative"}},
                {"inputs": {"text": "was so good"}, "outputs": {"label": "positive"}},
            ]
        }

        result = renderer.process(instance)

        target = {
            "demos": [
                {
<<<<<<< HEAD
                    "source": 'This is my sentence: "was so not good"',
                    "input_output_separator": "\n",
=======
                    "inputs": {"text": "was so not good"},
                    "outputs": {"label": "negative"},
                    "source": 'This is my sentence: "was so not good"',
>>>>>>> 20a65d26
                    "target": "negative",
                    "references": ["negative"],
                },
                {
<<<<<<< HEAD
                    "source": 'This is my sentence: "was so good"',
                    "input_output_separator": "\n",
=======
                    "inputs": {"text": "was so good"},
                    "outputs": {"label": "positive"},
                    "source": 'This is my sentence: "was so good"',
>>>>>>> 20a65d26
                    "target": "positive",
                    "references": ["positive"],
                },
            ]
        }

        self.assertDictEqual(result, target)

    def test_render_instruction(self):
        renderer = RenderInstruction(instruction=instruction)

        instance = {}
        result = renderer.process(instance)
        target = {"instruction": "classify user sentence by its sentiment to either positive, or negative."}
        self.assertDictEqual(result, target)

    def test_render_format(self):
        renderer = RenderFormat(format=format, demos_field="demos")

        instance = {
            "source": 'This is my sentence: "was so bad"',
            "input_output_separator": "\n",
            "target": "negative",
            "references": ["negative"],
            "instruction": "classify user sentence by its sentiment to either positive, or nagative.",
            "demos": [
                {
                    "source": 'This is my sentence: "was so not good"',
                    "input_output_separator": "\n",
                    "target": "negative",
                    "references": ["negative"],
                },
                {
                    "source": 'This is my sentence: "was so good"',
                    "input_output_separator": "\n",
                    "target": "positive",
                    "references": ["positive"],
                },
            ],
        }

        result = renderer.process(instance)
        target = {
            "source": 'Instruction:classify user sentence by its sentiment to either positive, or nagative.\n\nUser: This is my sentence: "was so not good"\nAgent: negative\n\nUser: This is my sentence: "was so good"\nAgent: positive\n\nUser: This is my sentence: "was so bad"\nAgent: ',
            "target": "negative",
            "references": ["negative"],
        }
        self.assertDictEqual(result, target)

    def test_render_format_no_demos(self):
        renderer = RenderFormat(format=format)

        instance = {
            "source": 'This is my sentence: "was so bad"',
            "target": "negative",
            "references": ["negative"],
            "instruction": "classify user sentence by its sentiment to either positive, or nagative.",
        }

        result = renderer.process(instance)
        target = {
            "source": 'Instruction:classify user sentence by its sentiment to either positive, or nagative.\n\nUser:This is my sentence: "was so bad"\nAgent:',
            "target": "negative",
            "references": ["negative"],
        }
        self.assertDictEqual(result, target)

    def test_render_format_with_prefix_and_suffix(self):
        format_fix = ICLFormat(
            input_prefix="User: ",
            input_output_separator="\n",
            output_prefix="Agent: ",
            prefix="[INST] <<SYS>>\n",
            suffix="[/INST]",
        )
        renderer = RenderFormat(format=format_fix, demos_field="demos")

        instance = {
            "source": 'This is my sentence: "was so bad"',
            "input_output_separator": "koko",
            "target": "negative",
            "references": ["negative"],
            "instruction": "classify user sentence by its sentiment to either positive, or negative.",
            "demos": [
                {
                    "source": 'This is my sentence: "was so not good"',
                    "input_output_separator": "koko",
                    "target": "negative",
                    "references": ["negative"],
                },
                {
                    "source": 'This is my sentence: "was so good"',
                    "input_output_separator": "koko",
                    "target": "positive",
                    "references": ["positive"],
                },
            ],
        }
        self.maxDiff = None
        result = renderer.process(instance)
        target = {
            "source": '[INST] <<SYS>>\nclassify user sentence by its sentiment to either positive, or negative.\n\nUser: This is my sentence: "was so not good"\nAgent: negative\n\nUser: This is my sentence: "was so good"\nAgent: positive\n\nUser: This is my sentence: "was so bad"\nAgent: [/INST]',
            "target": "negative",
            "references": ["negative"],
        }
        self.assertDictEqual(result, target)

    def test_standard_renderer(self):
        renderer = StandardRenderer(template=template, instruction=instruction, format=format, demos_field="demos")
        self.maxDiff = None
        instance = {
            "inputs": {"text": "was so bad"},
            "outputs": {"label": "negative"},
            "demos": [
                {"inputs": {"text": "was so not good"}, "outputs": {"label": "negative"}},
                {"inputs": {"text": "was so good"}, "outputs": {"label": "positive"}},
            ],
        }

        target = {
            "source": 'Instruction:classify user sentence by its sentiment to either positive, or negative.\n\nUser: This is my sentence: "was so not good"\nAgent: negative\n\nUser: This is my sentence: "was so good"\nAgent: positive\n\nUser: This is my sentence: "was so bad"\nAgent: ',
            "target": "negative",
            "references": ["negative"],
            "inputs": {"text": "was so bad"},
            "outputs": {"label": "negative"},
        }

<<<<<<< HEAD
        test_operator(operator=renderer, inputs=[instance], targets=[target], tester=self)
=======
        check_operator(operator=renderer, inputs=[instance], targets=[target], tester=self)

    def test_temp(self):
        import datasets as ds
        from src.unitxt.blocks import (
            AddFields,
            FormTask,
            InputOutputTemplate,
            LoadHF,
            MapInstanceValues,
            NormalizeListFields,
            SplitRandomMix,
            TaskCard,
            TemplatesList,
        )
        from src.unitxt.catalog import add_to_catalog
        from src.unitxt.test_utils.card import test_card

        card = TaskCard(
            loader=LoadHF(path="glue", name="cola"),
            preprocess_steps=[
                "splitters.small_no_test",
                MapInstanceValues(mappers={"label": {"0": "unacceptable", "1": "acceptable"}}),
                AddFields(
                    fields={
                        "choices": ["unacceptable", "acceptable"],
                    }
                ),
            ],
            task=FormTask(
                inputs=["choices", "sentence"],
                outputs=["label"],
                metrics=["metrics.matthews_correlation"],
            ),
            templates=TemplatesList(
                [
                    InputOutputTemplate(
                        input_format="""
                            Given this sentence: {sentence}, classify if it is {choices}.
                        """.strip(),
                        output_format="{label}",
                    ),
                ]
            ),
        )

        test_card(card, strict=False)
        add_to_catalog(card, "cards.cola", overwrite=True)
>>>>>>> 20a65d26
<|MERGE_RESOLUTION|>--- conflicted
+++ resolved
@@ -9,13 +9,8 @@
     RenderTemplate,
     StandardRenderer,
 )
-<<<<<<< HEAD
 from src.unitxt.templates import CompletionTemplate, InputOutputTemplate
-from src.unitxt.test_utils.operators import test_operator
-=======
-from src.unitxt.templates import InputOutputTemplate
 from src.unitxt.test_utils.operators import check_operator
->>>>>>> 20a65d26
 
 template = InputOutputTemplate(input_format='This is my sentence: "{text}"', output_format="{label}")
 completion_template = CompletionTemplate(input_format='The sentence "{text}" is ', output_format="{label}")
@@ -32,9 +27,10 @@
 
         result = renderer.process(instance)
         target = {
-<<<<<<< HEAD
             "source": 'This is my sentence: "was so bad"',
             "input_output_separator": "\n",
+            "inputs": {"text": "was so bad"},
+            "outputs": {"label": "negative"},
             "target": "negative",
             "references": ["negative"],
         }
@@ -46,12 +42,9 @@
         result = renderer.process(instance)
         target = {
             "source": 'The sentence "was so bad" is ',
+            "inputs": {"text": "was so bad"},
+            "outputs": {"label": "negative"},
             "input_output_separator": "",
-=======
-            "inputs": {"text": "was so bad"},
-            "outputs": {"label": "negative"},
-            "source": 'This is my sentence: "was so bad"',
->>>>>>> 20a65d26
             "target": "negative",
             "references": ["negative"],
         }
@@ -72,26 +65,18 @@
         target = {
             "demos": [
                 {
-<<<<<<< HEAD
                     "source": 'This is my sentence: "was so not good"',
                     "input_output_separator": "\n",
-=======
                     "inputs": {"text": "was so not good"},
                     "outputs": {"label": "negative"},
-                    "source": 'This is my sentence: "was so not good"',
->>>>>>> 20a65d26
                     "target": "negative",
                     "references": ["negative"],
                 },
                 {
-<<<<<<< HEAD
                     "source": 'This is my sentence: "was so good"',
                     "input_output_separator": "\n",
-=======
                     "inputs": {"text": "was so good"},
                     "outputs": {"label": "positive"},
-                    "source": 'This is my sentence: "was so good"',
->>>>>>> 20a65d26
                     "target": "positive",
                     "references": ["positive"],
                 },
@@ -146,6 +131,7 @@
 
         instance = {
             "source": 'This is my sentence: "was so bad"',
+            "input_output_separator": "\n",
             "target": "negative",
             "references": ["negative"],
             "instruction": "classify user sentence by its sentiment to either positive, or nagative.",
@@ -153,7 +139,7 @@
 
         result = renderer.process(instance)
         target = {
-            "source": 'Instruction:classify user sentence by its sentiment to either positive, or nagative.\n\nUser:This is my sentence: "was so bad"\nAgent:',
+            "source": 'Instruction:classify user sentence by its sentiment to either positive, or nagative.\n\nUser: This is my sentence: "was so bad"\nAgent: ',
             "target": "negative",
             "references": ["negative"],
         }
@@ -219,55 +205,4 @@
             "outputs": {"label": "negative"},
         }
 
-<<<<<<< HEAD
-        test_operator(operator=renderer, inputs=[instance], targets=[target], tester=self)
-=======
-        check_operator(operator=renderer, inputs=[instance], targets=[target], tester=self)
-
-    def test_temp(self):
-        import datasets as ds
-        from src.unitxt.blocks import (
-            AddFields,
-            FormTask,
-            InputOutputTemplate,
-            LoadHF,
-            MapInstanceValues,
-            NormalizeListFields,
-            SplitRandomMix,
-            TaskCard,
-            TemplatesList,
-        )
-        from src.unitxt.catalog import add_to_catalog
-        from src.unitxt.test_utils.card import test_card
-
-        card = TaskCard(
-            loader=LoadHF(path="glue", name="cola"),
-            preprocess_steps=[
-                "splitters.small_no_test",
-                MapInstanceValues(mappers={"label": {"0": "unacceptable", "1": "acceptable"}}),
-                AddFields(
-                    fields={
-                        "choices": ["unacceptable", "acceptable"],
-                    }
-                ),
-            ],
-            task=FormTask(
-                inputs=["choices", "sentence"],
-                outputs=["label"],
-                metrics=["metrics.matthews_correlation"],
-            ),
-            templates=TemplatesList(
-                [
-                    InputOutputTemplate(
-                        input_format="""
-                            Given this sentence: {sentence}, classify if it is {choices}.
-                        """.strip(),
-                        output_format="{label}",
-                    ),
-                ]
-            ),
-        )
-
-        test_card(card, strict=False)
-        add_to_catalog(card, "cards.cola", overwrite=True)
->>>>>>> 20a65d26
+        check_operator(operator=renderer, inputs=[instance], targets=[target], tester=self)