from src.unitxt.catalog import add_to_catalog
from src.unitxt.templates import InputOutputTemplate, TemplatesList

add_to_catalog(
    InputOutputTemplate(
        input_format="Classify the {type_of_class} of following {text_type} to one of these options: {classes}. Text: {text}",
        output_format="{label}",
<<<<<<< HEAD
        postprocessors=["processors.take_first_non_empty_line"],
=======
        postprocessors=[
            "processors.take_first_non_empty_line",
            "processors.lower_case_till_punc",
        ],
>>>>>>> 5a9078c3
    ),
    "templates.classification.multi_class.default",
    overwrite=True,
)

add_to_catalog(
    InputOutputTemplate(
        input_format="{text}",
        output_format="{label}",
    ),
    "templates.classification.multi_class.empty",
    overwrite=True,
)

add_to_catalog(
    TemplatesList(
        [
            "templates.classification.multi_class.default",
            "templates.classification.multi_class.empty",
        ]
    ),
    "templates.classification.multi_class.all",
    overwrite=True,
)<|MERGE_RESOLUTION|>--- conflicted
+++ resolved
@@ -5,14 +5,11 @@
     InputOutputTemplate(
         input_format="Classify the {type_of_class} of following {text_type} to one of these options: {classes}. Text: {text}",
         output_format="{label}",
-<<<<<<< HEAD
-        postprocessors=["processors.take_first_non_empty_line"],
-=======
+
         postprocessors=[
             "processors.take_first_non_empty_line",
             "processors.lower_case_till_punc",
         ],
->>>>>>> 5a9078c3
     ),
     "templates.classification.multi_class.default",
     overwrite=True,
